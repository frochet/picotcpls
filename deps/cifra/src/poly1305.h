/*
 * cifra - embedded cryptography library
 * Written in 2014 by Joseph Birr-Pixton <jpixton@gmail.com>
 *
 * To the extent possible under law, the author(s) have dedicated all
 * copyright and related and neighboring rights to this software to the
 * public domain worldwide. This software is distributed without any
 * warranty.
 *
 * You should have received a copy of the CC0 Public Domain Dedication
 * along with this software. If not, see
 * <http://creativecommons.org/publicdomain/zero/1.0/>.
 */

#ifndef POLY1305_H
#define POLY1305_H

#include <stddef.h>
#include <stdint.h>

/**
 * Poly1305
 * ========
 * This is an incremental interface to computing the poly1305
 * single shot MAC.
 *
 * Note: construct Poly1305-AES with this by taking a 16 byte
 * nonce and encrypting it, and then using the result as an
 * input to this function.
 */

/* .. c:type:: cf_poly1305
 * Poly1305 incremental interface context.
 *
 * .. c:member:: cf_poly1305.h
 * Current accumulator.
 *
 * .. c:member:: cf_poly1305.r
 * Block multiplier.
 *
 * .. c:member:: cf_poly1305.s
 * Final XOR offset.
 *
 * .. c:member:: cf_poly1305.partial
 * Unprocessed input.
 *
 * .. c:member:: cf_poly1305.npartial
 * Number of bytes of unprocessed input.
 *
 */
typedef struct
{
  uint32_t h[17];
  uint32_t r[17];
  uint8_t s[16];
  uint8_t partial[16];
  size_t npartial;
} cf_poly1305;

/* .. c:function:: $DECL
 * Sets up `ctx` ready to compute a new MAC.
 *
 * In Poly1305-AES, `r` is the second half of the 32-byte key.
 * `s` is a nonce encrypted under the first half of the key.
 *
 * :param ctx: context (written)
 * :param r: MAC key.
 * :param s: preprocessed nonce.
 *
 */
#ifdef WIN32
void cf_poly1305_init(cf_poly1305 *ctx,
    const uint8_t r[16],
    const uint8_t s[16]);
#else
void cf_poly1305_init(cf_poly1305 *ctx,
                      const uint8_t r[static 16],
                      const uint8_t s[static 16]);
#endif

/* .. c:function:: $DECL
 * Processes `nbytes` at `data`.  Copies the data if there isn't enough to make
 * a full block.
 */
void cf_poly1305_update(cf_poly1305 *ctx,
                        const uint8_t *data,
                        size_t nbytes);

/* .. c:function:: $DECL
 * Finishes the operation, writing 16 bytes to `out`.
 *
 * This destroys `ctx`.
 */
#ifdef WIN32
void cf_poly1305_finish(cf_poly1305 *ctx,
<<<<<<< HEAD
    uint8_t out[16]);
#else
void cf_poly1305_finish(cf_poly1305 *ctx,
                        uint8_t out[static 16]);
#endif
=======
                        uint8_t out[16]);
#else
void cf_poly1305_finish(cf_poly1305 *ctx,
    uint8_t out[static 16]);
#endif

>>>>>>> a4681400

#endif<|MERGE_RESOLUTION|>--- conflicted
+++ resolved
@@ -93,19 +93,11 @@
  */
 #ifdef WIN32
 void cf_poly1305_finish(cf_poly1305 *ctx,
-<<<<<<< HEAD
-    uint8_t out[16]);
-#else
-void cf_poly1305_finish(cf_poly1305 *ctx,
-                        uint8_t out[static 16]);
-#endif
-=======
                         uint8_t out[16]);
 #else
 void cf_poly1305_finish(cf_poly1305 *ctx,
     uint8_t out[static 16]);
 #endif
 
->>>>>>> a4681400
 
 #endif