--- conflicted
+++ resolved
@@ -160,34 +160,12 @@
     uint8_t client_random[PTLS_HELLO_RANDOM_SIZE];
     /* flags */
     unsigned is_psk_handshake : 1;
+    unsigned skip_early_data : 1; /* if early-data is not recognized by the server */
     /**
      * misc.
      */
     struct {
         struct {
-<<<<<<< HEAD
-            struct {
-                ptls_key_exchange_algorithm_t *algo;
-                ptls_key_exchange_context_t *ctx;
-            } key_exchange;
-            struct {
-                int (*cb)(void *verify_ctx, ptls_iovec_t data, ptls_iovec_t signature);
-                void *verify_ctx;
-            } certificate_verify;
-            unsigned offered_psk : 1;
-        } client;
-        /**
-         * the value contains the traffic secret to be commisioned after END_OF_EARLY_DATA
-         * END_OF_EARLY_DATA
-         */
-        struct st_ptls_early_data_t *early_data;
-        /**
-         * if early-data is not recognized by the server
-         */
-        unsigned skip_early_data : 1;
-        unsigned is_psk_handshake : 1;
-    };
-=======
             ptls_key_exchange_algorithm_t *algo;
             ptls_key_exchange_context_t *ctx;
         } key_exchange;
@@ -196,20 +174,12 @@
             void *verify_ctx;
         } certificate_verify;
         unsigned offered_psk : 1;
-        unsigned send_early_data : 1;
     } client;
-    struct {
-        /**
-         * expecting to recieve undecrytable early-data packets
-         */
-        unsigned skip_early_data : 1;
-        /**
-         * if accepting early-data, the value contains the receiving traffic secret to be commisioned after receiving
-         * END_OF_EARLY_DATA
-         */
-        struct st_ptls_early_data_receiver_t *early_data;
-    } server;
->>>>>>> 2dfffcd7
+    /**
+     * the value contains the traffic secret to be commisioned after END_OF_EARLY_DATA
+     * END_OF_EARLY_DATA
+     */
+    struct st_ptls_early_data_t *early_data;
 };
 
 struct st_ptls_record_t {
@@ -2213,13 +2183,8 @@
         tls->is_psk_handshake = 1;
     }
 
-<<<<<<< HEAD
-    if (ch.psk.early_data_indication && tls->ctx->max_early_data_size != 0 && psk_index == 0) {
+    if (accept_early_data && tls->ctx->max_early_data_size != 0 && psk_index == 0) {
         if ((tls->early_data = malloc(sizeof(*tls->early_data))) == NULL) {
-=======
-    if (accept_early_data && tls->ctx->max_early_data_size != 0 && psk_index == 0) {
-        if ((tls->server.early_data = malloc(sizeof(*tls->server.early_data))) == NULL) {
->>>>>>> 2dfffcd7
             ret = PTLS_ERROR_NO_MEMORY;
             goto Exit;
         }
@@ -2860,19 +2825,10 @@
     case PTLS_STATE_CLIENT_HANDSHAKE_START:
         assert(input == NULL || *inlen == 0);
         assert(tls->ctx->key_exchanges[0] != NULL);
-<<<<<<< HEAD
-        return send_client_hello(tls, sendbuf, properties, tls->ctx->key_exchanges[0], ptls_iovec_init(NULL, 0));
-=======
         return send_client_hello(
             tls, sendbuf, properties,
             properties != NULL && properties->client.negotiate_before_key_exchange ? NULL : tls->ctx->key_exchanges[0],
             ptls_iovec_init(NULL, 0));
-    case PTLS_STATE_CLIENT_SEND_EARLY_DATA:
-        if ((ret = ptls_send_alert(tls, sendbuf, PTLS_ALERT_LEVEL_WARNING, PTLS_ALERT_END_OF_EARLY_DATA)) != 0)
-            return ret;
-        tls->state = PTLS_STATE_CLIENT_EXPECT_SERVER_HELLO;
-        break;
->>>>>>> 2dfffcd7
     default:
         break;
     }
