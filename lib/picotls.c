--- conflicted
+++ resolved
@@ -46,240 +46,6 @@
                                                                    0x02, 0x1E, 0x65, 0xB8, 0x91, 0xC2, 0xA2, 0x11, 0x16, 0x7A, 0xBB,
                                                                    0x8C, 0x5E, 0x07, 0x9E, 0x09, 0xE2, 0xC8, 0xA8, 0x33, 0x9C};
 
-
-<<<<<<< HEAD
-=======
-struct st_ptls_certificate_request_t {
-    /**
-     * context.base becomes non-NULL when a CertificateRequest is pending for processing
-     */
-    ptls_iovec_t context;
-    struct st_ptls_signature_algorithms_t signature_algorithms;
-};
-
-struct st_ptls_t {
-    /**
-     * the context
-     */
-    ptls_context_t *ctx;
-    /**
-     * the state
-     */
-    enum en_ptls_state_t {
-        PTLS_STATE_CLIENT_HANDSHAKE_START,
-        PTLS_STATE_CLIENT_EXPECT_SERVER_HELLO,
-        PTLS_STATE_CLIENT_EXPECT_SECOND_SERVER_HELLO,
-        PTLS_STATE_CLIENT_EXPECT_ENCRYPTED_EXTENSIONS,
-        PTLS_STATE_CLIENT_EXPECT_CERTIFICATE_REQUEST_OR_CERTIFICATE,
-        PTLS_STATE_CLIENT_EXPECT_CERTIFICATE,
-        PTLS_STATE_CLIENT_EXPECT_CERTIFICATE_VERIFY,
-        PTLS_STATE_CLIENT_EXPECT_FINISHED,
-        PTLS_STATE_SERVER_EXPECT_CLIENT_HELLO,
-        PTLS_STATE_SERVER_EXPECT_SECOND_CLIENT_HELLO,
-        PTLS_STATE_SERVER_EXPECT_CERTIFICATE,
-        PTLS_STATE_SERVER_EXPECT_CERTIFICATE_VERIFY,
-        /* ptls_send can be called if the state is below here */
-        PTLS_STATE_SERVER_EXPECT_END_OF_EARLY_DATA,
-        PTLS_STATE_SERVER_EXPECT_FINISHED,
-        PTLS_STATE_POST_HANDSHAKE_MIN,
-        PTLS_STATE_CLIENT_POST_HANDSHAKE = PTLS_STATE_POST_HANDSHAKE_MIN,
-        PTLS_STATE_SERVER_POST_HANDSHAKE
-    } state;
-    /**
-     * receive buffers
-     */
-    struct {
-        ptls_buffer_t rec;
-        ptls_buffer_t mess;
-    } recvbuf;
-    /**
-     * key schedule
-     */
-    ptls_key_schedule_t *key_schedule;
-    /**
-     * values used for record protection
-     */
-    struct {
-        struct st_ptls_traffic_protection_t dec;
-        struct st_ptls_traffic_protection_t enc;
-    } traffic_protection;
-    /**
-     * server-name passed using SNI
-     */
-    char *server_name;
-    /**
-     * result of ALPN
-     */
-    char *negotiated_protocol;
-    /**
-     * selected key-exchange
-     */
-    ptls_key_exchange_algorithm_t *key_share;
-    /**
-     * selected cipher-suite
-     */
-    ptls_cipher_suite_t *cipher_suite;
-    /**
-     * clienthello.random
-     */
-    uint8_t client_random[PTLS_HELLO_RANDOM_SIZE];
-    /**
-     * esni
-     */
-    ptls_esni_secret_t *esni;
-    /**
-     * exporter master secret (either 0rtt or 1rtt)
-     */
-    struct {
-        uint8_t *early;
-        uint8_t *one_rtt;
-    } exporter_master_secret;
-    /* flags */
-    unsigned is_server : 1;
-    unsigned is_psk_handshake : 1;
-    unsigned send_change_cipher_spec : 1;
-    unsigned needs_key_update : 1;
-    unsigned key_update_send_request : 1;
-    unsigned skip_tracing : 1;
-    /**
-     * misc.
-     */
-    union {
-        struct {
-            ptls_iovec_t legacy_session_id;
-            uint8_t legacy_session_id_buf[32];
-            ptls_key_exchange_context_t *key_share_ctx;
-            unsigned offered_psk : 1;
-            /**
-             * if 1-RTT write key is active
-             */
-            unsigned using_early_data : 1;
-            struct st_ptls_certificate_request_t certificate_request;
-        } client;
-        struct {
-            uint8_t pending_traffic_secret[PTLS_MAX_DIGEST_SIZE];
-            uint32_t early_data_skipped_bytes; /* if not UINT32_MAX, the server is skipping early data */
-        } server;
-    };
-    /**
-     * certificate verify
-     * will be used by the client and the server (if require_client_authentication is set).
-     */
-    struct {
-        int (*cb)(void *verify_ctx, ptls_iovec_t data, ptls_iovec_t signature);
-        void *verify_ctx;
-    } certificate_verify;
-    /**
-     * handshake traffic secret to be commisioned (an array of `uint8_t [PTLS_MAX_DIGEST_SIZE]` or NULL)
-     */
-    uint8_t *pending_handshake_secret;
-    /**
-     * user data
-     */
-    void *data_ptr;
-};
-
-struct st_ptls_record_t {
-    uint8_t type;
-    uint16_t version;
-    size_t length;
-    const uint8_t *fragment;
-};
-
-struct st_ptls_client_hello_psk_t {
-    ptls_iovec_t identity;
-    uint32_t obfuscated_ticket_age;
-    ptls_iovec_t binder;
-};
-
-#define MAX_UNKNOWN_EXTENSIONS 16
-#define MAX_CLIENT_CIPHERS 32
-
-struct st_ptls_client_hello_t {
-    const uint8_t *random_bytes;
-    ptls_iovec_t legacy_session_id;
-    struct {
-        const uint8_t *ids;
-        size_t count;
-    } compression_methods;
-    uint16_t selected_version;
-    ptls_iovec_t cipher_suites;
-    ptls_iovec_t negotiated_groups;
-    ptls_iovec_t key_shares;
-    struct st_ptls_signature_algorithms_t signature_algorithms;
-    ptls_iovec_t server_name;
-    struct {
-        ptls_cipher_suite_t *cipher; /* selected cipher-suite, or NULL if esni extension is not used */
-        ptls_key_exchange_algorithm_t *key_share;
-        ptls_iovec_t peer_key;
-        const uint8_t *record_digest;
-        ptls_iovec_t encrypted_sni;
-    } esni;
-    struct {
-        ptls_iovec_t list[16];
-        size_t count;
-    } alpn;
-    struct {
-        uint16_t list[16];
-        size_t count;
-    } cert_compression_algos;
-    struct {
-        uint16_t list[MAX_CLIENT_CIPHERS];
-        size_t count;
-    } client_ciphers;
-    struct {
-        ptls_iovec_t all;
-        ptls_iovec_t tbs;
-        ptls_iovec_t ch1_hash;
-        ptls_iovec_t signature;
-        unsigned sent_key_share : 1;
-    } cookie;
-    struct {
-        const uint8_t *hash_end;
-        struct {
-            struct st_ptls_client_hello_psk_t list[4];
-            size_t count;
-        } identities;
-        unsigned ke_modes;
-        int early_data_indication;
-    } psk;
-    ptls_raw_extension_t unknown_extensions[MAX_UNKNOWN_EXTENSIONS + 1];
-    unsigned status_request : 1;
-};
-
-struct st_ptls_server_hello_t {
-    uint8_t random_[PTLS_HELLO_RANDOM_SIZE];
-    ptls_iovec_t legacy_session_id;
-    int is_retry_request;
-    union {
-        ptls_iovec_t peerkey;
-        struct {
-            uint16_t selected_group;
-            ptls_iovec_t cookie;
-        } retry_request;
-    };
-};
-
-struct st_ptls_key_schedule_t {
-    unsigned generation; /* early secret (1), hanshake secret (2), master secret (3) */
-    const char *hkdf_label_prefix;
-    uint8_t secret[PTLS_MAX_DIGEST_SIZE];
-    size_t num_hashes;
-    struct {
-        ptls_hash_algorithm_t *algo;
-        ptls_hash_context_t *ctx;
-    } hashes[1];
-};
-
-struct st_ptls_extension_decoder_t {
-    uint16_t type;
-    int (*cb)(ptls_t *tls, void *arg, const uint8_t *src, const uint8_t *const end);
-};
-
-struct st_ptls_extension_bitmap_t {
-    uint8_t bits[8]; /* only ids below 64 is tracked */
-};
->>>>>>> c5e7c8a7
 
 static const uint8_t zeroes_of_max_digest_size[PTLS_MAX_DIGEST_SIZE] = {0};
 
@@ -4193,18 +3959,14 @@
     tls->state = PTLS_STATE_CLIENT_HANDSHAKE_START;
     tls->ctx->random_bytes(tls->client_random, sizeof(tls->client_random));
     log_client_random(tls);
-<<<<<<< HEAD
-    tls->ctx->random_bytes(tls->client.legacy_session_id, sizeof(tls->client.legacy_session_id));
     //TCPLS
     tls->tcpls_options = NULL;
-=======
     if (tls->send_change_cipher_spec) {
         tls->client.legacy_session_id =
             ptls_iovec_init(tls->client.legacy_session_id_buf, sizeof(tls->client.legacy_session_id_buf));
         tls->ctx->random_bytes(tls->client.legacy_session_id.base, tls->client.legacy_session_id.len);
     }
 
->>>>>>> c5e7c8a7
     PTLS_PROBE(NEW, tls, 0);
     return tls;
 }
