/*
 * Copyright (c) 2016 DeNA Co., Ltd., Kazuho Oku
 *
 * Permission is hereby granted, free of charge, to any person obtaining a copy
 * of this software and associated documentation files (the "Software"), to
 * deal in the Software without restriction, including without limitation the
 * rights to use, copy, modify, merge, publish, distribute, sublicense, and/or
 * sell copies of the Software, and to permit persons to whom the Software is
 * furnished to do so, subject to the following conditions:
 *
 * The above copyright notice and this permission notice shall be included in
 * all copies or substantial portions of the Software.
 *
 * THE SOFTWARE IS PROVIDED "AS IS", WITHOUT WARRANTY OF ANY KIND, EXPRESS OR
 * IMPLIED, INCLUDING BUT NOT LIMITED TO THE WARRANTIES OF MERCHANTABILITY,
 * FITNESS FOR A PARTICULAR PURPOSE AND NONINFRINGEMENT. IN NO EVENT SHALL THE
 * AUTHORS OR COPYRIGHT HOLDERS BE LIABLE FOR ANY CLAIM, DAMAGES OR OTHER
 * LIABILITY, WHETHER IN AN ACTION OF CONTRACT, TORT OR OTHERWISE, ARISING
 * FROM, OUT OF OR IN CONNECTION WITH THE SOFTWARE OR THE USE OR OTHER DEALINGS
 * IN THE SOFTWARE.
 */
#include <assert.h>
#include <stddef.h>
#include <stdio.h>
#include <stdlib.h>
#include <string.h>
#ifdef _WINDOWS
#include "wincompat.h"
#else
#include <sys/time.h>
#endif
#include "picotls.h"

#define PTLS_MAX_PLAINTEXT_RECORD_SIZE 16384
#define PTLS_MAX_ENCRYPTED_RECORD_SIZE (16384 + 256)

#define PTLS_RECORD_VERSION_MAJOR 3
#define PTLS_RECORD_VERSION_MINOR 3

#define PTLS_HELLO_RANDOM_SIZE 32

#define PTLS_CONTENT_TYPE_CHANGE_CIPHER_SPEC 20
#define PTLS_CONTENT_TYPE_ALERT 21
#define PTLS_CONTENT_TYPE_HANDSHAKE 22
#define PTLS_CONTENT_TYPE_APPDATA 23

#define PTLS_HANDSHAKE_TYPE_CLIENT_HELLO 1
#define PTLS_HANDSHAKE_TYPE_SERVER_HELLO 2
#define PTLS_HANDSHAKE_TYPE_NEW_SESSION_TICKET 4
#define PTLS_HANDSHAKE_TYPE_END_OF_EARLY_DATA 5
#define PTLS_HANDSHAKE_TYPE_ENCRYPTED_EXTENSIONS 8
#define PTLS_HANDSHAKE_TYPE_CERTIFICATE 11
#define PTLS_HANDSHAKE_TYPE_CERTIFICATE_REQUEST 13
#define PTLS_HANDSHAKE_TYPE_CERTIFICATE_VERIFY 15
#define PTLS_HANDSHAKE_TYPE_FINISHED 20
#define PTLS_HANDSHAKE_TYPE_KEY_UPDATE 24
#define PTLS_HANDSHAKE_TYPE_MESSAGE_HASH 254

#define PTLS_PSK_KE_MODE_PSK 0
#define PTLS_PSK_KE_MODE_PSK_DHE 1

#define PTLS_HANDSHAKE_HEADER_SIZE 4

#define PTLS_EXTENSION_TYPE_SERVER_NAME 0
#define PTLS_EXTENSION_TYPE_STATUS_REQUEST 5
#define PTLS_EXTENSION_TYPE_SUPPORTED_GROUPS 10
#define PTLS_EXTENSION_TYPE_SIGNATURE_ALGORITHMS 13
#define PTLS_EXTENSION_TYPE_ALPN 16
#define PTLS_EXTENSION_TYPE_PRE_SHARED_KEY 41
#define PTLS_EXTENSION_TYPE_EARLY_DATA 42
#define PTLS_EXTENSION_TYPE_SUPPORTED_VERSIONS 43
#define PTLS_EXTENSION_TYPE_COOKIE 44
#define PTLS_EXTENSION_TYPE_PSK_KEY_EXCHANGE_MODES 45
#define PTLS_EXTENSION_TYPE_KEY_SHARE 51

#define PTLS_PROTOCOL_VERSION_TLS13_FINAL 0x0304
#define PTLS_PROTOCOL_VERSION_TLS13_DRAFT26 0x7f1a
#define PTLS_PROTOCOL_VERSION_TLS13_DRAFT27 0x7f1b
#define PTLS_PROTOCOL_VERSION_TLS13_DRAFT28 0x7f1c

#define PTLS_SERVER_NAME_TYPE_HOSTNAME 0

#define PTLS_SERVER_CERTIFICATE_VERIFY_CONTEXT_STRING "TLS 1.3, server CertificateVerify"
#define PTLS_CLIENT_CERTIFICATE_VERIFY_CONTEXT_STRING "TLS 1.3, client CertificateVerify"
#define PTLS_MAX_CERTIFICATE_VERIFY_SIGNDATA_SIZE                                                                                  \
    (64 + sizeof(PTLS_SERVER_CERTIFICATE_VERIFY_CONTEXT_STRING) + PTLS_MAX_DIGEST_SIZE * 2)

#define PTLS_EARLY_DATA_MAX_DELAY 10000 /* max. RTT (in msec) to permit early data */

#define PTLS_HKDF_EXPAND_LABEL_PREFIX "tls13 "

#if defined(PTLS_DEBUG) && PTLS_DEBUG
#define PTLS_DEBUGF(...) fprintf(stderr, __VA_ARGS__)
#else
#define PTLS_DEBUGF(...)
#endif

#ifndef PTLS_MEMORY_DEBUG
#define PTLS_MEMORY_DEBUG 0
#endif

/**
 * list of supported versions in the preferred order
 */
static const uint16_t supported_versions[] = {PTLS_PROTOCOL_VERSION_TLS13_FINAL, PTLS_PROTOCOL_VERSION_TLS13_DRAFT28,
                                              PTLS_PROTOCOL_VERSION_TLS13_DRAFT27, PTLS_PROTOCOL_VERSION_TLS13_DRAFT26};

static const uint8_t hello_retry_random[PTLS_HELLO_RANDOM_SIZE] = {0xCF, 0x21, 0xAD, 0x74, 0xE5, 0x9A, 0x61, 0x11, 0xBE, 0x1D, 0x8C,
                                                                   0x02, 0x1E, 0x65, 0xB8, 0x91, 0xC2, 0xA2, 0x11, 0x16, 0x7A, 0xBB,
                                                                   0x8C, 0x5E, 0x07, 0x9E, 0x09, 0xE2, 0xC8, 0xA8, 0x33, 0x9C};

struct st_ptls_traffic_protection_t {
    uint8_t secret[PTLS_MAX_DIGEST_SIZE];
    size_t epoch;
    /* the following fields are not used if the key_change callback is set */
    ptls_aead_context_t *aead;
    uint64_t seq;
};

struct st_ptls_message_emitter_t {
    ptls_buffer_t *buf;
    struct st_ptls_traffic_protection_t *enc;
    size_t record_header_length;
    int (*begin_message)(struct st_ptls_message_emitter_t *self);
    int (*commit_message)(struct st_ptls_message_emitter_t *self);
};

struct st_ptls_record_message_emitter_t {
    struct st_ptls_message_emitter_t super;
    size_t rec_start;
};

struct st_ptls_early_data_t {
    uint8_t next_secret[PTLS_MAX_DIGEST_SIZE];
};

struct st_ptls_signature_algorithms_t {
    uint16_t list[16]; /* expand? */
    size_t count;
};

struct st_ptls_certificate_request_t {
    /**
     * context.base becomes non-NULL when a CertificateRequest is pending for processing
     */
    ptls_iovec_t context;
    struct st_ptls_signature_algorithms_t signature_algorithms;
};

struct st_ptls_t {
    /**
     * the context
     */
    ptls_context_t *ctx;
    /**
     * the state
     */
    enum en_ptls_state_t {
        PTLS_STATE_CLIENT_HANDSHAKE_START,
        PTLS_STATE_CLIENT_EXPECT_SERVER_HELLO,
        PTLS_STATE_CLIENT_EXPECT_SECOND_SERVER_HELLO,
        PTLS_STATE_CLIENT_EXPECT_ENCRYPTED_EXTENSIONS,
        PTLS_STATE_CLIENT_EXPECT_CERTIFICATE_REQUEST_OR_CERTIFICATE,
        PTLS_STATE_CLIENT_EXPECT_CERTIFICATE,
        PTLS_STATE_CLIENT_EXPECT_CERTIFICATE_VERIFY,
        PTLS_STATE_CLIENT_EXPECT_FINISHED,
        PTLS_STATE_SERVER_EXPECT_CLIENT_HELLO,
        PTLS_STATE_SERVER_EXPECT_SECOND_CLIENT_HELLO,
        PTLS_STATE_SERVER_EXPECT_CERTIFICATE,
        PTLS_STATE_SERVER_EXPECT_CERTIFICATE_VERIFY,
        /* ptls_send can be called if the state is below here */
        PTLS_STATE_SERVER_EXPECT_END_OF_EARLY_DATA,
        PTLS_STATE_SERVER_EXPECT_FINISHED,
        PTLS_STATE_POST_HANDSHAKE_MIN,
        PTLS_STATE_CLIENT_POST_HANDSHAKE = PTLS_STATE_POST_HANDSHAKE_MIN,
        PTLS_STATE_SERVER_POST_HANDSHAKE
    } state;
    /**
     * receive buffers
     */
    struct {
        ptls_buffer_t rec;
        ptls_buffer_t mess;
    } recvbuf;
    /**
     * key schedule
     */
    struct st_ptls_key_schedule_t *key_schedule;
    /**
     * values used for record protection
     */
    struct {
        struct st_ptls_traffic_protection_t dec;
        struct st_ptls_traffic_protection_t enc;
    } traffic_protection;
    /**
     * server-name passed using SNI
     */
    char *server_name;
    /**
     * result of ALPN
     */
    char *negotiated_protocol;
    /**
     * selected key-exchange
     */
    ptls_key_exchange_algorithm_t *key_share;
    /**
     * selected cipher-suite
     */
    ptls_cipher_suite_t *cipher_suite;
    /**
     * clienthello.random
     */
    uint8_t client_random[PTLS_HELLO_RANDOM_SIZE];
    /* flags */
    unsigned is_server : 1;
    unsigned is_psk_handshake : 1;
    unsigned skip_early_data : 1; /* if early-data is not recognized by the server */
    unsigned send_change_cipher_spec : 1;
    /**
     * exporter master secret (either 0rtt or 1rtt)
     */
    struct {
        uint8_t *early;
        uint8_t *one_rtt;
    } exporter_master_secret;
    /**
     * misc.
     */
    union {
        struct {
            uint8_t legacy_session_id[32];
            ptls_key_exchange_context_t *key_share_ctx;
            unsigned offered_psk : 1;
            struct st_ptls_certificate_request_t certificate_request;
        } client;
        struct {
            uint8_t pending_traffic_secret[PTLS_MAX_DIGEST_SIZE];
        } server;
    };
    /**
     * certificate verify
     * will be used by the client and the server (if require_client_authentication is set).
     */
    struct {
        int (*cb)(void *verify_ctx, ptls_iovec_t data, ptls_iovec_t signature);
        void *verify_ctx;
    } certificate_verify;
    /**
     * the value contains the traffic secret to be commisioned after END_OF_EARLY_DATA
     * END_OF_EARLY_DATA
     */
    struct st_ptls_early_data_t *early_data;
    /**
     * user data
     */
    void *data_ptr;
};

struct st_ptls_record_t {
    uint8_t type;
    uint16_t version;
    size_t length;
    const uint8_t *fragment;
};

struct st_ptls_client_hello_psk_t {
    ptls_iovec_t identity;
    uint32_t obfuscated_ticket_age;
    ptls_iovec_t binder;
};

#define MAX_UNKNOWN_EXTENSIONS 16

struct st_ptls_client_hello_t {
    const uint8_t *random_bytes;
    ptls_iovec_t legacy_session_id;
    struct {
        const uint8_t *ids;
        size_t count;
    } compression_methods;
    uint16_t selected_version;
    ptls_iovec_t cipher_suites;
    ptls_iovec_t negotiated_groups;
    ptls_iovec_t key_shares;
    struct st_ptls_signature_algorithms_t signature_algorithms;
    ptls_iovec_t server_name;
    struct {
        ptls_iovec_t list[16];
        size_t count;
    } alpn;
    struct {
        ptls_iovec_t all;
        ptls_iovec_t tbs;
        ptls_iovec_t ch1_hash;
        ptls_iovec_t signature;
        unsigned sent_key_share : 1;
    } cookie;
    struct {
        const uint8_t *hash_end;
        struct {
            struct st_ptls_client_hello_psk_t list[4];
            size_t count;
        } identities;
        unsigned ke_modes;
        int early_data_indication;
    } psk;
    ptls_raw_extension_t unknown_extensions[MAX_UNKNOWN_EXTENSIONS + 1];
    unsigned status_request : 1;
};

struct st_ptls_server_hello_t {
    uint8_t random_[PTLS_HELLO_RANDOM_SIZE];
    ptls_iovec_t legacy_session_id;
    int is_retry_request;
    union {
        ptls_iovec_t peerkey;
        struct {
            uint16_t selected_group;
            ptls_iovec_t cookie;
        } retry_request;
    };
};

struct st_ptls_key_schedule_t {
    unsigned generation; /* early secret (1), hanshake secret (2), master secret (3) */
    const char *hkdf_label_prefix;
    uint8_t secret[PTLS_MAX_DIGEST_SIZE];
    size_t num_hashes;
    struct {
        ptls_hash_algorithm_t *algo;
        ptls_hash_context_t *ctx;
    } hashes[1];
};

struct st_ptls_extension_decoder_t {
    uint16_t type;
    int (*cb)(ptls_t *tls, void *arg, const uint8_t *src, const uint8_t *const end);
};

struct st_ptls_extension_bitmap_t {
    uint8_t bits[8]; /* only ids below 64 is tracked */
};

static uint8_t zeroes_of_max_digest_size[PTLS_MAX_DIGEST_SIZE] = {0};

static int hkdf_expand_label(ptls_hash_algorithm_t *algo, void *output, size_t outlen, ptls_iovec_t secret, const char *label,
                             ptls_iovec_t hash_value, const char *label_prefix);

static int is_supported_version(uint16_t v)
{
    size_t i;
    for (i = 0; i != sizeof(supported_versions) / sizeof(supported_versions[0]); ++i)
        if (supported_versions[i] == v)
            return 1;
    return 0;
}

static inline int extension_bitmap_is_set(struct st_ptls_extension_bitmap_t *bitmap, uint16_t id)
{
    if (id < sizeof(bitmap->bits) * 8)
        return (bitmap->bits[id / 8] & (1 << (id % 8))) != 0;
    return 0;
}

static inline void extension_bitmap_set(struct st_ptls_extension_bitmap_t *bitmap, uint16_t id)
{
    if (id < sizeof(bitmap->bits) * 8)
        bitmap->bits[id / 8] |= 1 << (id % 8);
}

static inline void init_extension_bitmap(struct st_ptls_extension_bitmap_t *bitmap, uint8_t hstype)
{
    *bitmap = (struct st_ptls_extension_bitmap_t){{0}};

#define EXT(extid, proc)                                                                                                           \
    do {                                                                                                                           \
        int _found = 0;                                                                                                            \
        do {                                                                                                                       \
            proc                                                                                                                   \
        } while (0);                                                                                                               \
        if (!_found)                                                                                                               \
            extension_bitmap_set(bitmap, PTLS_EXTENSION_TYPE_##extid);                                                             \
    } while (0)
#define ALLOW(allowed_hstype) _found = _found || hstype == PTLS_HANDSHAKE_TYPE_##allowed_hstype

    /* Implements the table found in section 4.2 of draft-19; "If an implementation receives an extension which it recognizes and
     * which is not specified for the message in which it appears it MUST abort the handshake with an “illegal_parameter” alert."
     */
    EXT(SERVER_NAME, {
        ALLOW(CLIENT_HELLO);
        ALLOW(ENCRYPTED_EXTENSIONS);
    });
    EXT(STATUS_REQUEST, {
        ALLOW(CLIENT_HELLO);
        ALLOW(CERTIFICATE);
    });
    EXT(SUPPORTED_GROUPS, {
        ALLOW(CLIENT_HELLO);
        ALLOW(ENCRYPTED_EXTENSIONS);
    });
    EXT(SIGNATURE_ALGORITHMS, {
        ALLOW(CLIENT_HELLO);
        ALLOW(CERTIFICATE_REQUEST);
    });
    EXT(ALPN, {
        ALLOW(CLIENT_HELLO);
        ALLOW(ENCRYPTED_EXTENSIONS);
    });
    EXT(KEY_SHARE, {
        ALLOW(CLIENT_HELLO);
        ALLOW(SERVER_HELLO);
    });
    EXT(PRE_SHARED_KEY, {
        ALLOW(CLIENT_HELLO);
        ALLOW(SERVER_HELLO);
    });
    EXT(PSK_KEY_EXCHANGE_MODES, { ALLOW(CLIENT_HELLO); });
    EXT(EARLY_DATA, {
        ALLOW(CLIENT_HELLO);
        ALLOW(ENCRYPTED_EXTENSIONS);
        ALLOW(NEW_SESSION_TICKET);
    });
    EXT(COOKIE, {
        ALLOW(CLIENT_HELLO);
        ALLOW(SERVER_HELLO);
    });
    EXT(SUPPORTED_VERSIONS, {
        ALLOW(CLIENT_HELLO);
        ALLOW(SERVER_HELLO);
    });

#undef ALLOW
#undef EXT
}

static uint16_t ntoh16(const uint8_t *src)
{
    return (uint16_t)src[0] << 8 | src[1];
}

static uint32_t ntoh24(const uint8_t *src)
{
    return (uint32_t)src[0] << 16 | (uint32_t)src[1] << 8 | src[2];
}

static uint32_t ntoh32(const uint8_t *src)
{
    return (uint32_t)src[0] << 24 | (uint32_t)src[1] << 16 | (uint32_t)src[2] << 8 | src[3];
}

static uint64_t ntoh64(const uint8_t *src)
{
    return (uint64_t)src[0] << 56 | (uint64_t)src[1] << 48 | (uint64_t)src[2] << 40 | (uint64_t)src[3] << 32 |
           (uint64_t)src[4] << 24 | (uint64_t)src[5] << 16 | (uint64_t)src[6] << 8 | src[7];
}

void ptls_buffer__release_memory(ptls_buffer_t *buf)
{
    ptls_clear_memory(buf->base, buf->off);
    if (buf->is_allocated)
        free(buf->base);
}

int ptls_buffer_reserve(ptls_buffer_t *buf, size_t delta)
{
    if (buf->base == NULL)
        return PTLS_ERROR_NO_MEMORY;

    if (PTLS_MEMORY_DEBUG || buf->capacity < buf->off + delta) {
        uint8_t *newp;
        size_t new_capacity = buf->capacity;
        if (new_capacity < 1024)
            new_capacity = 1024;
        while (new_capacity < buf->off + delta) {
            new_capacity *= 2;
        }
        if ((newp = malloc(new_capacity)) == NULL)
            return PTLS_ERROR_NO_MEMORY;
        memcpy(newp, buf->base, buf->off);
        ptls_buffer__release_memory(buf);
        buf->base = newp;
        buf->capacity = new_capacity;
        buf->is_allocated = 1;
    }

    return 0;
}

int ptls_buffer__do_pushv(ptls_buffer_t *buf, const void *src, size_t len)
{
    int ret;

    if (len == 0)
        return 0;
    if ((ret = ptls_buffer_reserve(buf, len)) != 0)
        return ret;
    memcpy(buf->base + buf->off, src, len);
    buf->off += len;
    return 0;
}

int ptls_buffer__adjust_asn1_blocksize(ptls_buffer_t *buf, size_t body_size)
{
    fprintf(stderr, "unimplemented\n");
    abort();
}

int ptls_buffer_push_asn1_ubigint(ptls_buffer_t *buf, const void *bignum, size_t size)
{
    const uint8_t *p = bignum, *const end = p + size;
    int ret;

    /* skip zeroes */
    for (; end - p >= 1; ++p)
        if (*p != 0)
            break;

    /* emit */
    ptls_buffer_push(buf, 2);
    ptls_buffer_push_asn1_block(buf, {
        if (*p >= 0x80)
            ptls_buffer_push(buf, 0);
        if (p != end) {
            ptls_buffer_pushv(buf, p, end - p);
        } else {
            ptls_buffer_pushv(buf, "", 1);
        }
    });
    ret = 0;

Exit:
    return ret;
}

static void build_aad(uint8_t aad[5], size_t reclen)
{
    aad[0] = PTLS_CONTENT_TYPE_APPDATA;
    aad[1] = PTLS_RECORD_VERSION_MAJOR;
    aad[2] = PTLS_RECORD_VERSION_MINOR;
    aad[3] = (uint8_t)(reclen >> 8);
    aad[4] = (uint8_t)reclen;
}

static size_t aead_encrypt(struct st_ptls_traffic_protection_t *ctx, void *output, const void *input, size_t inlen,
                           uint8_t content_type)
{
    uint8_t aad[5];
    size_t off = 0;

    build_aad(aad, inlen + 1 + ctx->aead->algo->tag_size);
    ptls_aead_encrypt_init(ctx->aead, ctx->seq++, aad, sizeof(aad));
    off += ptls_aead_encrypt_update(ctx->aead, ((uint8_t *)output) + off, input, inlen);
    off += ptls_aead_encrypt_update(ctx->aead, ((uint8_t *)output) + off, &content_type, 1);
    off += ptls_aead_encrypt_final(ctx->aead, ((uint8_t *)output) + off);

    return off;
}

static int aead_decrypt(struct st_ptls_traffic_protection_t *ctx, void *output, size_t *outlen, const void *input, size_t inlen)
{
    uint8_t aad[5];

    build_aad(aad, inlen);
    if ((*outlen = ptls_aead_decrypt(ctx->aead, output, input, inlen, ctx->seq, aad, sizeof(aad))) == SIZE_MAX)
        return PTLS_ALERT_BAD_RECORD_MAC;
    ++ctx->seq;
    return 0;
}

#define buffer_push_record(buf, type, block)                                                                                       \
    do {                                                                                                                           \
        ptls_buffer_push((buf), (type), PTLS_RECORD_VERSION_MAJOR, PTLS_RECORD_VERSION_MINOR);                                     \
        ptls_buffer_push_block((buf), 2, block);                                                                                   \
    } while (0)

static int buffer_push_encrypted_records(ptls_buffer_t *buf, uint8_t type, const uint8_t *src, size_t len,
                                         struct st_ptls_traffic_protection_t *enc)
{
    int ret = 0;

    while (len != 0) {
        size_t chunk_size = len;
        if (chunk_size > PTLS_MAX_PLAINTEXT_RECORD_SIZE)
            chunk_size = PTLS_MAX_PLAINTEXT_RECORD_SIZE;
        buffer_push_record(buf, PTLS_CONTENT_TYPE_APPDATA, {
            if ((ret = ptls_buffer_reserve(buf, chunk_size + enc->aead->algo->tag_size + 1)) != 0)
                goto Exit;
            buf->off += aead_encrypt(enc, buf->base + buf->off, src, chunk_size, type);
        });
        src += chunk_size;
        len -= chunk_size;
    }

Exit:
    return ret;
}

static int buffer_encrypt_record(ptls_buffer_t *buf, size_t rec_start, struct st_ptls_traffic_protection_t *enc)
{
    size_t bodylen = buf->off - rec_start - 5;
    uint8_t *tmpbuf, type = buf->base[rec_start];
    int ret;

    /* fast path: do in-place encryption if only one record needs to be emitted */
    if (bodylen <= PTLS_MAX_PLAINTEXT_RECORD_SIZE) {
        size_t overhead = 1 + enc->aead->algo->tag_size;
        if ((ret = ptls_buffer_reserve(buf, overhead)) != 0)
            return ret;
        size_t encrypted_len = aead_encrypt(enc, buf->base + rec_start + 5, buf->base + rec_start + 5, bodylen, type);
        assert(encrypted_len == bodylen + overhead);
        buf->off += overhead;
        buf->base[rec_start] = PTLS_CONTENT_TYPE_APPDATA;
        buf->base[rec_start + 3] = (encrypted_len >> 8) & 0xff;
        buf->base[rec_start + 4] = encrypted_len & 0xff;
        return 0;
    }

    /* move plaintext to temporary buffer */
    if ((tmpbuf = malloc(bodylen)) == NULL) {
        ret = PTLS_ERROR_NO_MEMORY;
        goto Exit;
    }
    memcpy(tmpbuf, buf->base + rec_start + 5, bodylen);
    ptls_clear_memory(buf->base + rec_start, bodylen + 5);
    buf->off = rec_start;

    /* push encrypted records */
    ret = buffer_push_encrypted_records(buf, type, tmpbuf, bodylen, enc);

Exit:
    if (tmpbuf != NULL) {
        ptls_clear_memory(tmpbuf, bodylen);
        free(tmpbuf);
    }
    return ret;
}

static int begin_record_message(struct st_ptls_message_emitter_t *_self)
{
    struct st_ptls_record_message_emitter_t *self = (void *)_self;
    int ret;

    self->rec_start = self->super.buf->off;
    ptls_buffer_push(self->super.buf, PTLS_CONTENT_TYPE_HANDSHAKE, PTLS_RECORD_VERSION_MAJOR, PTLS_RECORD_VERSION_MINOR, 0, 0);
    ret = 0;
Exit:
    return ret;
}

static int commit_record_message(struct st_ptls_message_emitter_t *_self)
{
    struct st_ptls_record_message_emitter_t *self = (void *)_self;
    int ret;

    if (self->super.enc->aead != NULL) {
        ret = buffer_encrypt_record(self->super.buf, self->rec_start, self->super.enc);
    } else {
        /* TODO allow CH,SH,HRR above 16KB */
        size_t sz = self->super.buf->off - self->rec_start - 5;
        assert(sz <= PTLS_MAX_PLAINTEXT_RECORD_SIZE);
        self->super.buf->base[self->rec_start + 3] = sz >> 8;
        self->super.buf->base[self->rec_start + 4] = sz;
        ret = 0;
    }

    return ret;
}

#define buffer_push_handshake_body(buf, key_sched, type, block)                                                                    \
    do {                                                                                                                           \
        size_t mess_start = (buf)->off;                                                                                            \
        ptls_buffer_push((buf), (type));                                                                                           \
        ptls_buffer_push_block((buf), 3, {                                                                                         \
            do {                                                                                                                   \
                block                                                                                                              \
            } while (0);                                                                                                           \
        });                                                                                                                        \
        if ((key_sched) != NULL)                                                                                                   \
            key_schedule_update_hash((key_sched), (buf)->base + (mess_start), (buf)->off - (mess_start));                          \
    } while (0)

#define push_message(emitter, key_sched, type, block)                                                                              \
    do {                                                                                                                           \
        if ((ret = (emitter)->begin_message(emitter)) != 0)                                                                        \
            goto Exit;                                                                                                             \
        buffer_push_handshake_body((emitter)->buf, (key_sched), (type), block);                                                    \
        if ((ret = (emitter)->commit_message(emitter)) != 0)                                                                       \
            goto Exit;                                                                                                             \
    } while (0)

#define buffer_push_extension(buf, type, block)                                                                                    \
    do {                                                                                                                           \
        ptls_buffer_push16((buf), (type));                                                                                         \
        ptls_buffer_push_block((buf), 2, block);                                                                                   \
    } while (0);

#define decode_open_extensions(src, end, hstype, exttype, block)                                                                   \
    do {                                                                                                                           \
        struct st_ptls_extension_bitmap_t bitmap;                                                                                  \
        init_extension_bitmap(&bitmap, (hstype));                                                                                  \
        ptls_decode_open_block((src), end, 2, {                                                                                    \
            while ((src) != end) {                                                                                                 \
                if ((ret = ptls_decode16((exttype), &(src), end)) != 0)                                                            \
                    goto Exit;                                                                                                     \
                if (extension_bitmap_is_set(&bitmap, *(exttype)) != 0) {                                                           \
                    ret = PTLS_ALERT_ILLEGAL_PARAMETER;                                                                            \
                    goto Exit;                                                                                                     \
                }                                                                                                                  \
                extension_bitmap_set(&bitmap, *(exttype));                                                                         \
                ptls_decode_open_block((src), end, 2, block);                                                                      \
            }                                                                                                                      \
        });                                                                                                                        \
    } while (0)

#define decode_extensions(src, end, hstype, exttype, block)                                                                        \
    do {                                                                                                                           \
        decode_open_extensions((src), end, hstype, exttype, block);                                                                \
        ptls_decode_assert_block_close((src), end);                                                                                \
    } while (0)

int ptls_decode16(uint16_t *value, const uint8_t **src, const uint8_t *end)
{
    if (end - *src < 2)
        return PTLS_ALERT_DECODE_ERROR;
    *value = ntoh16(*src);
    *src += 2;
    return 0;
}

int ptls_decode32(uint32_t *value, const uint8_t **src, const uint8_t *end)
{
    if (end - *src < 4)
        return PTLS_ALERT_DECODE_ERROR;
    *value = ntoh32(*src);
    *src += 4;
    return 0;
}

int ptls_decode64(uint64_t *value, const uint8_t **src, const uint8_t *end)
{
    if (end - *src < 8)
        return PTLS_ALERT_DECODE_ERROR;
    *value = ntoh64(*src);
    *src += 8;
    return 0;
}

static void key_schedule_free(struct st_ptls_key_schedule_t *sched)
{
    size_t i;
    ptls_clear_memory(sched->secret, sizeof(sched->secret));
    for (i = 0; i != sched->num_hashes; ++i)
        sched->hashes[i].ctx->final(sched->hashes[i].ctx, NULL, PTLS_HASH_FINAL_MODE_FREE);
    free(sched);
}

static struct st_ptls_key_schedule_t *key_schedule_new(ptls_cipher_suite_t *preferred, ptls_cipher_suite_t **offered,
                                                       const char *hkdf_label_prefix)
{
#define FOREACH_HASH(block)                                                                                                        \
    do {                                                                                                                           \
        ptls_cipher_suite_t *cs;                                                                                                   \
        if ((cs = preferred) != NULL) {                                                                                            \
            block                                                                                                                  \
        }                                                                                                                          \
        if (offered != NULL) {                                                                                                     \
            size_t i, j;                                                                                                           \
            for (i = 0; (cs = offered[i]) != NULL; ++i) {                                                                          \
                if (preferred == NULL || cs->hash != preferred->hash) {                                                            \
                    for (j = 0; j != i; ++j)                                                                                       \
                        if (cs->hash == offered[j]->hash)                                                                          \
                            break;                                                                                                 \
                    if (j == i) {                                                                                                  \
                        block                                                                                                      \
                    }                                                                                                              \
                }                                                                                                                  \
            }                                                                                                                      \
        }                                                                                                                          \
    } while (0)

    struct st_ptls_key_schedule_t *sched;

    if (hkdf_label_prefix == NULL)
        hkdf_label_prefix = PTLS_HKDF_EXPAND_LABEL_PREFIX;

    { /* allocate */
        size_t num_hashes = 0;
        FOREACH_HASH({ ++num_hashes; });
        if ((sched = malloc(offsetof(struct st_ptls_key_schedule_t, hashes) + sizeof(sched->hashes[0]) * num_hashes)) == NULL)
            return NULL;
        *sched = (struct st_ptls_key_schedule_t){0, hkdf_label_prefix};
    }

    /* setup the hash algos and contexts */
    FOREACH_HASH({
        sched->hashes[sched->num_hashes].algo = cs->hash;
        if ((sched->hashes[sched->num_hashes].ctx = cs->hash->create()) == NULL)
            goto Fail;
        ++sched->num_hashes;
    });

    return sched;
Fail:
    key_schedule_free(sched);
    return NULL;

#undef FOREACH_HASH
}

static int key_schedule_extract(struct st_ptls_key_schedule_t *sched, ptls_iovec_t ikm)
{
    int ret;

    if (ikm.base == NULL)
        ikm = ptls_iovec_init(zeroes_of_max_digest_size, sched->hashes[0].algo->digest_size);

    if (sched->generation != 0 &&
        (ret = hkdf_expand_label(sched->hashes[0].algo, sched->secret, sched->hashes[0].algo->digest_size,
                                 ptls_iovec_init(sched->secret, sched->hashes[0].algo->digest_size), "derived",
                                 ptls_iovec_init(sched->hashes[0].algo->empty_digest, sched->hashes[0].algo->digest_size),
                                 sched->hkdf_label_prefix)) != 0)
        return ret;

    ++sched->generation;
    ret = ptls_hkdf_extract(sched->hashes[0].algo, sched->secret,
                            ptls_iovec_init(sched->secret, sched->hashes[0].algo->digest_size), ikm);
    PTLS_DEBUGF("%s: %u, %02x%02x\n", __FUNCTION__, sched->generation, (int)sched->secret[0], (int)sched->secret[1]);
    return ret;
}

static int key_schedule_select_one(struct st_ptls_key_schedule_t *sched, ptls_cipher_suite_t *cs, int reset)
{
    size_t found_slot = SIZE_MAX, i;
    int ret;

    assert(sched->generation == 1);

    /* find the one, while freeing others */
    for (i = 0; i != sched->num_hashes; ++i) {
        if (sched->hashes[i].algo == cs->hash) {
            assert(found_slot == SIZE_MAX);
            found_slot = i;
        } else {
            sched->hashes[i].ctx->final(sched->hashes[i].ctx, NULL, PTLS_HASH_FINAL_MODE_FREE);
        }
    }
    if (found_slot != 0) {
        sched->hashes[0] = sched->hashes[found_slot];
        reset = 1;
    }
    sched->num_hashes = 1;

    /* recalculate the hash if a different hash as been selected than the one we used for calculating the early secrets */
    if (reset) {
        --sched->generation;
        memset(sched->secret, 0, sizeof(sched->secret));
        if ((ret = key_schedule_extract(sched, ptls_iovec_init(NULL, 0))) != 0)
            goto Exit;
    }

    ret = 0;
Exit:
    return ret;
}

static void key_schedule_update_hash(struct st_ptls_key_schedule_t *sched, const uint8_t *msg, size_t msglen)
{
    size_t i;

    PTLS_DEBUGF("%s:%zu\n", __FUNCTION__, msglen);
    for (i = 0; i != sched->num_hashes; ++i)
        sched->hashes[i].ctx->update(sched->hashes[i].ctx, msg, msglen);
}

static void key_schedule_update_ch1hash_prefix(struct st_ptls_key_schedule_t *sched)
{
    uint8_t prefix[4] = {PTLS_HANDSHAKE_TYPE_MESSAGE_HASH, 0, 0, (uint8_t)sched->hashes[0].algo->digest_size};
    key_schedule_update_hash(sched, prefix, sizeof(prefix));
}

static void key_schedule_extract_ch1hash(struct st_ptls_key_schedule_t *sched, uint8_t *hash)
{
    sched->hashes[0].ctx->final(sched->hashes[0].ctx, hash, PTLS_HASH_FINAL_MODE_RESET);
}

static void key_schedule_transform_post_ch1hash(struct st_ptls_key_schedule_t *sched)
{
    uint8_t ch1hash[PTLS_MAX_DIGEST_SIZE];

    key_schedule_extract_ch1hash(sched, ch1hash);

    key_schedule_update_ch1hash_prefix(sched);
    key_schedule_update_hash(sched, ch1hash, sched->hashes[0].algo->digest_size);
}

static int derive_secret_with_hash(struct st_ptls_key_schedule_t *sched, void *secret, const char *label, const uint8_t *hash)
{
    int ret = hkdf_expand_label(sched->hashes[0].algo, secret, sched->hashes[0].algo->digest_size,
                                ptls_iovec_init(sched->secret, sched->hashes[0].algo->digest_size), label,
                                ptls_iovec_init(hash, sched->hashes[0].algo->digest_size), sched->hkdf_label_prefix);
    PTLS_DEBUGF("%s: (label=%s, hash=%02x%02x) => %02x%02x\n", __FUNCTION__, label, hash[0], hash[1], ((uint8_t *)secret)[0],
                ((uint8_t *)secret)[1]);
    return ret;
}

static int derive_secret(struct st_ptls_key_schedule_t *sched, void *secret, const char *label)
{
    uint8_t hash_value[PTLS_MAX_DIGEST_SIZE];

    sched->hashes[0].ctx->final(sched->hashes[0].ctx, hash_value, PTLS_HASH_FINAL_MODE_SNAPSHOT);
    int ret = derive_secret_with_hash(sched, secret, label, hash_value);
    ptls_clear_memory(hash_value, sizeof(hash_value));
    return ret;
}

static int derive_secret_with_empty_digest(struct st_ptls_key_schedule_t *sched, void *secret, const char *label)
{
    return derive_secret_with_hash(sched, secret, label, sched->hashes[0].algo->empty_digest);
}

static int derive_exporter_secret(ptls_t *tls, int is_early)
{
    int ret;

    if (tls->ctx->use_exporter)
        return 0;

    uint8_t **slot = is_early ? &tls->exporter_master_secret.early : &tls->exporter_master_secret.one_rtt;
    assert(*slot == NULL);
    if ((*slot = malloc(tls->key_schedule->hashes[0].algo->digest_size)) == NULL)
        return PTLS_ERROR_NO_MEMORY;

    if ((ret = derive_secret(tls->key_schedule, *slot, is_early ? "e exp master" : "exp master")) != 0)
        return ret;

    if (tls->ctx->log_secret != NULL) {
        const char *log_label = is_early ? "EARLY_EXPORTER_SECRET" : "EXPORTER_SECRET";
        tls->ctx->log_secret->cb(tls->ctx->log_secret, tls, log_label,
                                 ptls_iovec_init(*slot, tls->key_schedule->hashes[0].algo->digest_size));
    }

    return 0;
}

static void free_exporter_master_secret(ptls_t *tls, int is_early)
{
    uint8_t *slot = is_early ? tls->exporter_master_secret.early : tls->exporter_master_secret.one_rtt;
    if (slot == NULL)
        return;
    assert(tls->key_schedule != NULL);
    ptls_clear_memory(slot, tls->key_schedule->hashes[0].algo->digest_size);
    free(slot);
}

static int derive_resumption_secret(struct st_ptls_key_schedule_t *sched, uint8_t *secret, ptls_iovec_t nonce)
{
    int ret;

    if ((ret = derive_secret(sched, secret, "res master")) != 0)
        goto Exit;
    if ((ret = hkdf_expand_label(sched->hashes[0].algo, secret, sched->hashes[0].algo->digest_size,
                                 ptls_iovec_init(secret, sched->hashes[0].algo->digest_size), "resumption", nonce,
                                 sched->hkdf_label_prefix)) != 0)
        goto Exit;

Exit:
    if (ret != 0)
        ptls_clear_memory(secret, sched->hashes[0].algo->digest_size);
    return ret;
}

static int decode_new_session_ticket(uint32_t *lifetime, uint32_t *age_add, ptls_iovec_t *nonce, ptls_iovec_t *ticket,
                                     uint32_t *max_early_data_size, const uint8_t *src, const uint8_t *const end)
{
    uint16_t exttype;
    int ret;

    if ((ret = ptls_decode32(lifetime, &src, end)) != 0)
        goto Exit;
    if ((ret = ptls_decode32(age_add, &src, end)) != 0)
        goto Exit;
    ptls_decode_open_block(src, end, 1, {
        *nonce = ptls_iovec_init(src, end - src);
        src = end;
    });
    ptls_decode_open_block(src, end, 2, {
        if (src == end) {
            ret = PTLS_ALERT_DECODE_ERROR;
            goto Exit;
        }
        *ticket = ptls_iovec_init(src, end - src);
        src = end;
    });

    *max_early_data_size = 0;
    decode_extensions(src, end, PTLS_HANDSHAKE_TYPE_NEW_SESSION_TICKET, &exttype, {
        switch (exttype) {
        case PTLS_EXTENSION_TYPE_EARLY_DATA:
            if ((ret = ptls_decode32(max_early_data_size, &src, end)) != 0)
                goto Exit;
            break;
        default:
            src = end;
            break;
        }
    });

    ret = 0;
Exit:
    return ret;
}

static int decode_stored_session_ticket(ptls_context_t *ctx, ptls_key_exchange_algorithm_t **key_share, ptls_cipher_suite_t **cs,
                                        ptls_iovec_t *secret, uint32_t *obfuscated_ticket_age, ptls_iovec_t *ticket,
                                        uint32_t *max_early_data_size, const uint8_t *src, const uint8_t *const end)
{
    uint16_t kxid, csid;
    uint32_t lifetime, age_add;
    uint64_t obtained_at, now;
    ptls_iovec_t nonce;
    int ret;

    /* decode */
    if ((ret = ptls_decode64(&obtained_at, &src, end)) != 0)
        goto Exit;
    if ((ret = ptls_decode16(&kxid, &src, end)) != 0)
        goto Exit;
    if ((ret = ptls_decode16(&csid, &src, end)) != 0)
        goto Exit;
    ptls_decode_open_block(src, end, 3, {
        if ((ret = decode_new_session_ticket(&lifetime, &age_add, &nonce, ticket, max_early_data_size, src, end)) != 0)
            goto Exit;
        src = end;
    });
    ptls_decode_block(src, end, 2, {
        *secret = ptls_iovec_init(src, end - src);
        src = end;
    });

    { /* determine the key-exchange */
        ptls_key_exchange_algorithm_t **cand;
        for (cand = ctx->key_exchanges; *cand != NULL; ++cand)
            if ((*cand)->id == kxid)
                break;
        if (*cand == NULL) {
            ret = PTLS_ERROR_LIBRARY;
            goto Exit;
        }
        *key_share = *cand;
    }

    { /* determine the cipher-suite */
        ptls_cipher_suite_t **cand;
        for (cand = ctx->cipher_suites; *cand != NULL; ++cand)
            if ((*cand)->id == csid)
                break;
        if (*cand == NULL) {
            ret = PTLS_ERROR_LIBRARY;
            goto Exit;
        }
        *cs = *cand;
    }

    /* calculate obfuscated_ticket_age */
    now = ctx->get_time->cb(ctx->get_time);
    if (!(obtained_at <= now && now - obtained_at < 7 * 86400 * 1000)) {
        ret = PTLS_ERROR_LIBRARY;
        goto Exit;
    }
    *obfuscated_ticket_age = (uint32_t)(now - obtained_at) + age_add;

    ret = 0;
Exit:
    return ret;
}

static int get_traffic_key(ptls_hash_algorithm_t *algo, void *key, size_t key_size, int is_iv, const void *secret,
                           const char *label_prefix)
{
    return ptls_hkdf_expand_label(algo, key, key_size, ptls_iovec_init(secret, algo->digest_size), is_iv ? "iv" : "key",
                                  ptls_iovec_init(NULL, 0), label_prefix);
}

static int setup_traffic_protection(ptls_t *tls, int is_enc, const char *secret_label, size_t epoch, int skip_notify)
{
    static const char *log_labels[2][4] = {
        {NULL, "CLIENT_EARLY_TRAFFIC_SECRET", "CLIENT_HANDSHAKE_TRAFFIC_SECRET", "CLIENT_TRAFFIC_SECRET_0"},
        {NULL, NULL, "SERVER_HANDSHAKE_TRAFFIC_SECRET", "SERVER_TRAFFIC_SECRET_0"}};
    struct st_ptls_traffic_protection_t *ctx = is_enc ? &tls->traffic_protection.enc : &tls->traffic_protection.dec;

    if (secret_label != NULL) {
        int ret;
        if ((ret = derive_secret(tls->key_schedule, ctx->secret, secret_label)) != 0)
            return ret;
    }

    ctx->epoch = epoch;

    /* special path for applications having their own record layer */
    if (tls->ctx->update_traffic_key != NULL) {
        if (skip_notify)
            return 0;
        return tls->ctx->update_traffic_key->cb(tls->ctx->update_traffic_key, tls, is_enc, epoch, ctx->secret);
    }

    if (ctx->aead != NULL)
        ptls_aead_free(ctx->aead);
    if ((ctx->aead = ptls_aead_new(tls->cipher_suite->aead, tls->cipher_suite->hash, is_enc, ctx->secret,
                                   tls->ctx->hkdf_label_prefix)) == NULL)
        return PTLS_ERROR_NO_MEMORY; /* TODO obtain error from ptls_aead_new */
    ctx->seq = 0;

    if (tls->ctx->log_secret != NULL)
        tls->ctx->log_secret->cb(tls->ctx->log_secret, tls, log_labels[ptls_is_server(tls) == is_enc][epoch],
                                 ptls_iovec_init(ctx->secret, tls->key_schedule->hashes[0].algo->digest_size));
    PTLS_DEBUGF("[%s] %02x%02x,%02x%02x\n", log_labels[ptls_is_server(tls)][epoch], (unsigned)ctx->secret[0],
                (unsigned)ctx->secret[1], (unsigned)ctx->aead->static_iv[0], (unsigned)ctx->aead->static_iv[1]);

    return 0;
}

static int retire_early_data_secret(ptls_t *tls, int is_enc)
{
    assert(tls->early_data != NULL);
    memcpy((is_enc ? &tls->traffic_protection.enc : &tls->traffic_protection.dec)->secret, tls->early_data->next_secret,
           PTLS_MAX_DIGEST_SIZE);
    ptls_clear_memory(tls->early_data, sizeof(*tls->early_data));
    free(tls->early_data);
    tls->early_data = NULL;

    return setup_traffic_protection(tls, is_enc, NULL, 2, 1);
}

#define SESSION_IDENTIFIER_MAGIC "ptls0001" /* the number should be changed upon incompatible format change */
#define SESSION_IDENTIFIER_MAGIC_SIZE (sizeof(SESSION_IDENTIFIER_MAGIC) - 1)

static int encode_session_identifier(ptls_context_t *ctx, ptls_buffer_t *buf, uint32_t ticket_age_add, ptls_iovec_t ticket_nonce,
                                     struct st_ptls_key_schedule_t *sched, const char *server_name, uint16_t key_exchange_id,
                                     uint16_t csid, const char *negotiated_protocol)
{
    int ret = 0;

    ptls_buffer_push_block(buf, 2, {
        /* format id */
        ptls_buffer_pushv(buf, SESSION_IDENTIFIER_MAGIC, SESSION_IDENTIFIER_MAGIC_SIZE);
        /* date */
        ptls_buffer_push64(buf, ctx->get_time->cb(ctx->get_time));
        /* resumption master secret */
        ptls_buffer_push_block(buf, 2, {
            if ((ret = ptls_buffer_reserve(buf, sched->hashes[0].algo->digest_size)) != 0)
                goto Exit;
            if ((ret = derive_resumption_secret(sched, buf->base + buf->off, ticket_nonce)) != 0)
                goto Exit;
            buf->off += sched->hashes[0].algo->digest_size;
        });
        /* key-exchange */
        ptls_buffer_push16(buf, key_exchange_id);
        /* cipher-suite */
        ptls_buffer_push16(buf, csid);
        /* ticket_age_add */
        ptls_buffer_push32(buf, ticket_age_add);
        /* server-name */
        ptls_buffer_push_block(buf, 2, {
            if (server_name != NULL)
                ptls_buffer_pushv(buf, server_name, strlen(server_name));
        });
        /* alpn */
        ptls_buffer_push_block(buf, 1, {
            if (negotiated_protocol != NULL)
                ptls_buffer_pushv(buf, negotiated_protocol, strlen(negotiated_protocol));
        });
    });

Exit:
    return ret;
}

int decode_session_identifier(uint64_t *issued_at, ptls_iovec_t *psk, uint32_t *ticket_age_add, ptls_iovec_t *server_name,
                              uint16_t *key_exchange_id, uint16_t *csid, ptls_iovec_t *negotiated_protocol, const uint8_t *src,
                              const uint8_t *const end)
{
    int ret = 0;

    ptls_decode_block(src, end, 2, {
        if (end - src < SESSION_IDENTIFIER_MAGIC_SIZE ||
            memcmp(src, SESSION_IDENTIFIER_MAGIC, SESSION_IDENTIFIER_MAGIC_SIZE) != 0) {
            ret = PTLS_ALERT_DECODE_ERROR;
            goto Exit;
        }
        src += SESSION_IDENTIFIER_MAGIC_SIZE;
        if ((ret = ptls_decode64(issued_at, &src, end)) != 0)
            goto Exit;
        ptls_decode_open_block(src, end, 2, {
            *psk = ptls_iovec_init(src, end - src);
            src = end;
        });
        if ((ret = ptls_decode16(key_exchange_id, &src, end)) != 0)
            goto Exit;
        if ((ret = ptls_decode16(csid, &src, end)) != 0)
            goto Exit;
        if ((ret = ptls_decode32(ticket_age_add, &src, end)) != 0)
            goto Exit;
        ptls_decode_open_block(src, end, 2, {
            *server_name = ptls_iovec_init(src, end - src);
            src = end;
        });
        ptls_decode_open_block(src, end, 1, {
            *negotiated_protocol = ptls_iovec_init(src, end - src);
            src = end;
        });
    });

Exit:
    return ret;
}

static size_t build_certificate_verify_signdata(uint8_t *data, struct st_ptls_key_schedule_t *sched, const char *context_string)
{
    size_t datalen = 0;

    memset(data + datalen, 32, 64);
    datalen += 64;
    memcpy(data + datalen, context_string, strlen(context_string) + 1);
    datalen += strlen(context_string) + 1;
    sched->hashes[0].ctx->final(sched->hashes[0].ctx, data + datalen, PTLS_HASH_FINAL_MODE_SNAPSHOT);
    datalen += sched->hashes[0].algo->digest_size;
    assert(datalen <= PTLS_MAX_CERTIFICATE_VERIFY_SIGNDATA_SIZE);

    return datalen;
}

static int calc_verify_data(void *output, struct st_ptls_key_schedule_t *sched, const void *secret)
{
    ptls_hash_context_t *hmac;
    uint8_t digest[PTLS_MAX_DIGEST_SIZE];
    int ret;

    if ((ret = hkdf_expand_label(sched->hashes[0].algo, digest, sched->hashes[0].algo->digest_size,
                                 ptls_iovec_init(secret, sched->hashes[0].algo->digest_size), "finished", ptls_iovec_init(NULL, 0),
                                 sched->hkdf_label_prefix)) != 0)
        return ret;
    if ((hmac = ptls_hmac_create(sched->hashes[0].algo, digest, sched->hashes[0].algo->digest_size)) == NULL) {
        ptls_clear_memory(digest, sizeof(digest));
        return PTLS_ERROR_NO_MEMORY;
    }

    sched->hashes[0].ctx->final(sched->hashes[0].ctx, digest, PTLS_HASH_FINAL_MODE_SNAPSHOT);
    PTLS_DEBUGF("%s: %02x%02x,%02x%02x\n", __FUNCTION__, ((uint8_t *)secret)[0], ((uint8_t *)secret)[1], digest[0], digest[1]);
    hmac->update(hmac, digest, sched->hashes[0].algo->digest_size);
    ptls_clear_memory(digest, sizeof(digest));
    hmac->final(hmac, output, PTLS_HASH_FINAL_MODE_FREE);

    return 0;
}

static int verify_finished(ptls_t *tls, ptls_iovec_t message)
{
    uint8_t verify_data[PTLS_MAX_DIGEST_SIZE];
    int ret;

    if (PTLS_HANDSHAKE_HEADER_SIZE + tls->key_schedule->hashes[0].algo->digest_size != message.len) {
        ret = PTLS_ALERT_DECODE_ERROR;
        goto Exit;
    }

    if ((ret = calc_verify_data(verify_data, tls->key_schedule, tls->traffic_protection.dec.secret)) != 0)
        goto Exit;
    if (!ptls_mem_equal(message.base + PTLS_HANDSHAKE_HEADER_SIZE, verify_data, tls->key_schedule->hashes[0].algo->digest_size)) {
        ret = PTLS_ALERT_HANDSHAKE_FAILURE;
        goto Exit;
    }

Exit:
    ptls_clear_memory(verify_data, sizeof(verify_data));
    return ret;
}

static int send_finished(ptls_t *tls, struct st_ptls_message_emitter_t *emitter)
{
    int ret;

    push_message(emitter, tls->key_schedule, PTLS_HANDSHAKE_TYPE_FINISHED, {
        if ((ret = ptls_buffer_reserve(emitter->buf, tls->key_schedule->hashes[0].algo->digest_size)) != 0)
            goto Exit;
        if ((ret = calc_verify_data(emitter->buf->base + emitter->buf->off, tls->key_schedule,
                                    tls->traffic_protection.enc.secret)) != 0)
            goto Exit;
        emitter->buf->off += tls->key_schedule->hashes[0].algo->digest_size;
    });

Exit:
    return ret;
}

static int send_session_ticket(ptls_t *tls, struct st_ptls_message_emitter_t *emitter)
{
    ptls_hash_context_t *msghash_backup = tls->key_schedule->hashes[0].ctx->clone_(tls->key_schedule->hashes[0].ctx);
    ptls_buffer_t session_id;
    char session_id_smallbuf[128];
    uint32_t ticket_age_add;
    int ret = 0;

    assert(tls->ctx->ticket_lifetime != 0);
    assert(tls->ctx->encrypt_ticket != NULL);

    { /* calculate verify-data that will be sent by the client */
        size_t orig_off = emitter->buf->off;
        if (tls->early_data != NULL && !tls->ctx->omit_end_of_early_data) {
            assert(tls->state == PTLS_STATE_SERVER_EXPECT_END_OF_EARLY_DATA);
            buffer_push_handshake_body(emitter->buf, tls->key_schedule, PTLS_HANDSHAKE_TYPE_END_OF_EARLY_DATA, {});
            emitter->buf->off = orig_off;
        }
        buffer_push_handshake_body(emitter->buf, tls->key_schedule, PTLS_HANDSHAKE_TYPE_FINISHED, {
            if ((ret = ptls_buffer_reserve(emitter->buf, tls->key_schedule->hashes[0].algo->digest_size)) != 0)
                goto Exit;
            if ((ret = calc_verify_data(emitter->buf->base + emitter->buf->off, tls->key_schedule,
                                        tls->early_data != NULL ? tls->early_data->next_secret
                                                                : tls->traffic_protection.dec.secret)) != 0)
                goto Exit;
            emitter->buf->off += tls->key_schedule->hashes[0].algo->digest_size;
        });
        emitter->buf->off = orig_off;
    }

    tls->ctx->random_bytes(&ticket_age_add, sizeof(ticket_age_add));

    /* build the raw nsk */
    ptls_buffer_init(&session_id, session_id_smallbuf, sizeof(session_id_smallbuf));
    ret = encode_session_identifier(tls->ctx, &session_id, ticket_age_add, ptls_iovec_init(NULL, 0), tls->key_schedule,
                                    tls->server_name, tls->key_share->id, tls->cipher_suite->id, tls->negotiated_protocol);
    if (ret != 0)
        goto Exit;

    /* encrypt and send */
    push_message(emitter, tls->key_schedule, PTLS_HANDSHAKE_TYPE_NEW_SESSION_TICKET, {
        ptls_buffer_push32(emitter->buf, tls->ctx->ticket_lifetime);
        ptls_buffer_push32(emitter->buf, ticket_age_add);
        ptls_buffer_push_block(emitter->buf, 1, {});
        ptls_buffer_push_block(emitter->buf, 2, {
            if ((ret = tls->ctx->encrypt_ticket->cb(tls->ctx->encrypt_ticket, tls, 1, emitter->buf,
                                                    ptls_iovec_init(session_id.base, session_id.off))) != 0)
                goto Exit;
        });
        ptls_buffer_push_block(emitter->buf, 2, {
            if (tls->ctx->max_early_data_size != 0)
                buffer_push_extension(emitter->buf, PTLS_EXTENSION_TYPE_EARLY_DATA,
                                      { ptls_buffer_push32(emitter->buf, tls->ctx->max_early_data_size); });
        });
    });

Exit:
    ptls_buffer_dispose(&session_id);

    /* restore handshake state */
    tls->key_schedule->hashes[0].ctx->final(tls->key_schedule->hashes[0].ctx, NULL, PTLS_HASH_FINAL_MODE_FREE);
    tls->key_schedule->hashes[0].ctx = msghash_backup;

    return ret;
}

static int push_change_cipher_spec(ptls_t *tls, ptls_buffer_t *sendbuf)
{
    int ret = 0;

    if (!tls->send_change_cipher_spec)
        goto Exit;
    buffer_push_record(sendbuf, PTLS_CONTENT_TYPE_CHANGE_CIPHER_SPEC, { ptls_buffer_push(sendbuf, 1); });
    tls->send_change_cipher_spec = 0;
Exit:
    return ret;
}

static int push_additional_extensions(ptls_handshake_properties_t *properties, ptls_buffer_t *sendbuf)
{
    int ret;

    if (properties != NULL && properties->additional_extensions != NULL) {
        ptls_raw_extension_t *ext;
        for (ext = properties->additional_extensions; ext->type != UINT16_MAX; ++ext) {
            buffer_push_extension(sendbuf, ext->type, { ptls_buffer_pushv(sendbuf, ext->data.base, ext->data.len); });
        }
    }
    ret = 0;
Exit:
    return ret;
}

static int push_signature_algorithms(ptls_buffer_t *sendbuf)
{
    int ret;

    ptls_buffer_push_block(sendbuf, 2, {
        ptls_buffer_push16(sendbuf, PTLS_SIGNATURE_RSA_PSS_RSAE_SHA256);
        ptls_buffer_push16(sendbuf, PTLS_SIGNATURE_ECDSA_SECP256R1_SHA256);
        ptls_buffer_push16(sendbuf, PTLS_SIGNATURE_RSA_PKCS1_SHA256);
        ptls_buffer_push16(sendbuf, PTLS_SIGNATURE_RSA_PKCS1_SHA1);
    });

    ret = 0;
Exit:
    return ret;
}

static int decode_signature_algorithms(struct st_ptls_signature_algorithms_t *sa, const uint8_t **src, const uint8_t *end)
{
    int ret;

    ptls_decode_block(*src, end, 2, {
        do {
            uint16_t id;
            if ((ret = ptls_decode16(&id, src, end)) != 0)
                goto Exit;
            if (sa->count < sizeof(sa->list) / sizeof(sa->list[0]))
                sa->list[sa->count++] = id;
        } while (*src != end);
    });

    ret = 0;
Exit:
    return ret;
}

static int send_client_hello(ptls_t *tls, struct st_ptls_message_emitter_t *emitter, ptls_handshake_properties_t *properties,
                             ptls_iovec_t *cookie)
{
    ptls_iovec_t resumption_secret = {NULL}, resumption_ticket;
    uint32_t obfuscated_ticket_age = 0;
    size_t msghash_off;
    uint8_t binder_key[PTLS_MAX_DIGEST_SIZE];
    int ret, is_second_flight = tls->key_schedule != NULL;

    if (properties != NULL) {
        /* setup resumption-related data. If successful, resumption_secret becomes a non-zero value. */
        if (properties->client.session_ticket.base != NULL) {
            ptls_key_exchange_algorithm_t *key_share = NULL;
            ptls_cipher_suite_t *cipher_suite = NULL;
            uint32_t max_early_data_size;
            if (decode_stored_session_ticket(tls->ctx, &key_share, &cipher_suite, &resumption_secret, &obfuscated_ticket_age,
                                             &resumption_ticket, &max_early_data_size, properties->client.session_ticket.base,
                                             properties->client.session_ticket.base + properties->client.session_ticket.len) == 0) {
                tls->client.offered_psk = 1;
                tls->key_share = key_share;
                tls->cipher_suite = cipher_suite;
                if (!is_second_flight && max_early_data_size != 0 && properties->client.max_early_data_size != NULL) {
                    *properties->client.max_early_data_size = max_early_data_size;
                    if ((tls->early_data = malloc(sizeof(*tls->early_data))) == NULL) {
                        ret = PTLS_ERROR_NO_MEMORY;
                        goto Exit;
                    }
                }
            } else {
                resumption_secret = ptls_iovec_init(NULL, 0);
            }
        }
        if (properties->client.max_early_data_size != NULL && tls->early_data == NULL)
            *properties->client.max_early_data_size = 0;
    }

    /* use the default key share if still not undetermined */
    if (tls->key_share == NULL && !(properties != NULL && properties->client.negotiate_before_key_exchange))
        tls->key_share = tls->ctx->key_exchanges[0];

    if (!is_second_flight) {
        tls->key_schedule = key_schedule_new(tls->cipher_suite, tls->ctx->cipher_suites, tls->ctx->hkdf_label_prefix);
        if ((ret = key_schedule_extract(tls->key_schedule, resumption_secret)) != 0)
            goto Exit;
    }

    msghash_off = emitter->buf->off + emitter->record_header_length;
    push_message(emitter, NULL, PTLS_HANDSHAKE_TYPE_CLIENT_HELLO, {
        ptls_buffer_t *sendbuf = emitter->buf;
        /* legacy_version */
        ptls_buffer_push16(sendbuf, 0x0303);
        /* random_bytes */
        ptls_buffer_pushv(sendbuf, tls->client_random, sizeof(tls->client_random));
        /* lecagy_session_id */
        ptls_buffer_push_block(
            sendbuf, 1, { ptls_buffer_pushv(sendbuf, tls->client.legacy_session_id, sizeof(tls->client.legacy_session_id)); });
        /* cipher_suites */
        ptls_buffer_push_block(sendbuf, 2, {
            ptls_cipher_suite_t **cs = tls->ctx->cipher_suites;
            for (; *cs != NULL; ++cs)
                ptls_buffer_push16(sendbuf, (*cs)->id);
        });
        /* legacy_compression_methods */
        ptls_buffer_push_block(sendbuf, 1, { ptls_buffer_push(sendbuf, 0); });
        /* extensions */
        ptls_buffer_push_block(sendbuf, 2, {
            if (tls->server_name != NULL) {
                buffer_push_extension(sendbuf, PTLS_EXTENSION_TYPE_SERVER_NAME, {
                    ptls_buffer_push_block(sendbuf, 2, {
                        ptls_buffer_push(sendbuf, PTLS_SERVER_NAME_TYPE_HOSTNAME);
                        ptls_buffer_push_block(sendbuf, 2,
                                               { ptls_buffer_pushv(sendbuf, tls->server_name, strlen(tls->server_name)); });
                    });
                });
            }
            if (properties != NULL && properties->client.negotiated_protocols.count != 0) {
                buffer_push_extension(sendbuf, PTLS_EXTENSION_TYPE_ALPN, {
                    ptls_buffer_push_block(sendbuf, 2, {
                        size_t i;
                        for (i = 0; i != properties->client.negotiated_protocols.count; ++i) {
                            ptls_buffer_push_block(sendbuf, 1, {
                                ptls_iovec_t p = properties->client.negotiated_protocols.list[i];
                                ptls_buffer_pushv(sendbuf, p.base, p.len);
                            });
                        }
                    });
                });
            }
            buffer_push_extension(sendbuf, PTLS_EXTENSION_TYPE_SUPPORTED_VERSIONS, {
                ptls_buffer_push_block(sendbuf, 1, {
                    size_t i;
                    for (i = 0; i != sizeof(supported_versions) / sizeof(supported_versions[0]); ++i)
                        ptls_buffer_push16(sendbuf, supported_versions[i]);
                });
            });
            buffer_push_extension(sendbuf, PTLS_EXTENSION_TYPE_SIGNATURE_ALGORITHMS, {
                if ((ret = push_signature_algorithms(sendbuf)) != 0)
                    goto Exit;
            });
            buffer_push_extension(sendbuf, PTLS_EXTENSION_TYPE_SUPPORTED_GROUPS, {
                ptls_key_exchange_algorithm_t **algo = tls->ctx->key_exchanges;
                ptls_buffer_push_block(sendbuf, 2, {
                    for (; *algo != NULL; ++algo)
                        ptls_buffer_push16(sendbuf, (*algo)->id);
                });
            });
            buffer_push_extension(sendbuf, PTLS_EXTENSION_TYPE_KEY_SHARE, {
                ptls_buffer_push_block(sendbuf, 2, {
                    if (tls->key_share != NULL) {
                        ptls_iovec_t pubkey;
                        if ((ret = tls->key_share->create(&tls->client.key_share_ctx, &pubkey)) != 0)
                            goto Exit;
                        ptls_buffer_push16(sendbuf, tls->key_share->id);
                        ptls_buffer_push_block(sendbuf, 2, { ptls_buffer_pushv(sendbuf, pubkey.base, pubkey.len); });
                    }
                });
            });
            if (cookie != NULL && cookie->base != NULL) {
                buffer_push_extension(sendbuf, PTLS_EXTENSION_TYPE_COOKIE, {
                    ptls_buffer_push_block(sendbuf, 2, { ptls_buffer_pushv(sendbuf, cookie->base, cookie->len); });
                });
            }
            if ((ret = push_additional_extensions(properties, sendbuf)) != 0)
                goto Exit;
            if (tls->ctx->save_ticket != NULL) {
                buffer_push_extension(sendbuf, PTLS_EXTENSION_TYPE_PSK_KEY_EXCHANGE_MODES, {
                    ptls_buffer_push_block(sendbuf, 1, {
                        if (!tls->ctx->require_dhe_on_psk)
                            ptls_buffer_push(sendbuf, PTLS_PSK_KE_MODE_PSK);
                        ptls_buffer_push(sendbuf, PTLS_PSK_KE_MODE_PSK_DHE);
                    });
                });
                if (resumption_secret.base != NULL) {
                    if (tls->early_data != NULL && !is_second_flight)
                        buffer_push_extension(sendbuf, PTLS_EXTENSION_TYPE_EARLY_DATA, {});
                    /* pre-shared key "MUST be the last extension in the ClientHello" (draft-17 section 4.2.6) */
                    buffer_push_extension(sendbuf, PTLS_EXTENSION_TYPE_PRE_SHARED_KEY, {
                        ptls_buffer_push_block(sendbuf, 2, {
                            ptls_buffer_push_block(sendbuf, 2,
                                                   { ptls_buffer_pushv(sendbuf, resumption_ticket.base, resumption_ticket.len); });
                            ptls_buffer_push32(sendbuf, obfuscated_ticket_age);
                        });
                        /* allocate space for PSK binder. the space is filled at the bottom of the function */
                        ptls_buffer_push_block(sendbuf, 2, {
                            ptls_buffer_push_block(sendbuf, 1, {
                                if ((ret = ptls_buffer_reserve(sendbuf, tls->key_schedule->hashes[0].algo->digest_size)) != 0)
                                    goto Exit;
                                sendbuf->off += tls->key_schedule->hashes[0].algo->digest_size;
                            });
                        });
                    });
                }
            }
        });
    });

    /* update the message hash, filling in the PSK binder HMAC if necessary */
    if (resumption_secret.base != NULL) {
        size_t psk_binder_off = emitter->buf->off - (3 + tls->key_schedule->hashes[0].algo->digest_size);
        if ((ret = derive_secret_with_empty_digest(tls->key_schedule, binder_key, "res binder")) != 0)
            goto Exit;
        key_schedule_update_hash(tls->key_schedule, emitter->buf->base + msghash_off, psk_binder_off - msghash_off);
        msghash_off = psk_binder_off;
        if ((ret = calc_verify_data(emitter->buf->base + psk_binder_off + 3, tls->key_schedule, binder_key)) != 0)
            goto Exit;
    }
    key_schedule_update_hash(tls->key_schedule, emitter->buf->base + msghash_off, emitter->buf->off - msghash_off);

    if (tls->early_data != NULL) {
        if ((ret = setup_traffic_protection(tls, 1, "c e traffic", 1, 0)) != 0)
            goto Exit;
        if ((ret = push_change_cipher_spec(tls, emitter->buf)) != 0)
            goto Exit;
    }
    if (resumption_secret.base != NULL && !is_second_flight) {
        if ((ret = derive_exporter_secret(tls, 1)) != 0)
            goto Exit;
    }
    tls->state = cookie == NULL ? PTLS_STATE_CLIENT_EXPECT_SERVER_HELLO : PTLS_STATE_CLIENT_EXPECT_SECOND_SERVER_HELLO;
    ret = PTLS_ERROR_IN_PROGRESS;

Exit:
    ptls_clear_memory(binder_key, sizeof(binder_key));
    return ret;
}

static int decode_key_share_entry(uint16_t *group, ptls_iovec_t *key_exchange, const uint8_t **src, const uint8_t *const end)
{
    int ret;

    if ((ret = ptls_decode16(group, src, end)) != 0)
        goto Exit;
    ptls_decode_open_block(*src, end, 2, {
        *key_exchange = ptls_iovec_init(*src, end - *src);
        *src = end;
    });

Exit:
    return ret;
}

static ptls_cipher_suite_t *find_cipher_suite(ptls_context_t *ctx, uint16_t id)
{
    ptls_cipher_suite_t **cs;

    for (cs = ctx->cipher_suites; *cs != NULL && (*cs)->id != id; ++cs)
        ;
    return *cs;
}

static int decode_server_hello(ptls_t *tls, struct st_ptls_server_hello_t *sh, const uint8_t *src, const uint8_t *const end)
{
    int ret;

    *sh = (struct st_ptls_server_hello_t){{0}};

    /* ignore legacy-version */
    if (end - src < 2) {
        ret = PTLS_ALERT_DECODE_ERROR;
        goto Exit;
    }
    src += 2;

    /* random */
    if (end - src < PTLS_HELLO_RANDOM_SIZE) {
        ret = PTLS_ALERT_DECODE_ERROR;
        goto Exit;
    }
    sh->is_retry_request = memcmp(src, hello_retry_random, PTLS_HELLO_RANDOM_SIZE) == 0;
    src += PTLS_HELLO_RANDOM_SIZE;

    /* legacy_session_id */
    ptls_decode_open_block(src, end, 1, {
        if (end - src > 32) {
            ret = PTLS_ALERT_DECODE_ERROR;
            goto Exit;
        }
        sh->legacy_session_id = ptls_iovec_init(src, end - src);
        src = end;
    });

    { /* select cipher_suite */
        uint16_t csid;
        if ((ret = ptls_decode16(&csid, &src, end)) != 0)
            goto Exit;
        if ((tls->cipher_suite = find_cipher_suite(tls->ctx, csid)) == NULL) {
            ret = PTLS_ALERT_ILLEGAL_PARAMETER;
            goto Exit;
        }
    }

    /* legacy_compression_method */
    if (src == end || *src++ != 0) {
        ret = PTLS_ALERT_ILLEGAL_PARAMETER;
        goto Exit;
    }

    if (sh->is_retry_request)
        sh->retry_request.selected_group = UINT16_MAX;

    uint16_t exttype, found_version = UINT16_MAX, selected_psk_identity = UINT16_MAX;
    decode_extensions(src, end, PTLS_HANDSHAKE_TYPE_SERVER_HELLO, &exttype, {
        switch (exttype) {
        case PTLS_EXTENSION_TYPE_SUPPORTED_VERSIONS:
            if ((ret = ptls_decode16(&found_version, &src, end)) != 0)
                goto Exit;
            break;
        case PTLS_EXTENSION_TYPE_KEY_SHARE:
            if (sh->is_retry_request) {
                if ((ret = ptls_decode16(&sh->retry_request.selected_group, &src, end)) != 0)
                    goto Exit;
            } else {
                uint16_t group;
                if ((ret = decode_key_share_entry(&group, &sh->peerkey, &src, end)) != 0)
                    goto Exit;
                if (src != end) {
                    ret = PTLS_ALERT_DECODE_ERROR;
                    goto Exit;
                }
                if (tls->key_share == NULL || tls->key_share->id != group) {
                    ret = PTLS_ALERT_ILLEGAL_PARAMETER;
                    goto Exit;
                }
            }
            break;
        case PTLS_EXTENSION_TYPE_COOKIE:
            if (sh->is_retry_request) {
                ptls_decode_block(src, end, 2, {
                    if (src == end) {
                        ret = PTLS_ALERT_DECODE_ERROR;
                        goto Exit;
                    }
                    sh->retry_request.cookie = ptls_iovec_init(src, end - src);
                    src = end;
                });
            } else {
                ret = PTLS_ALERT_ILLEGAL_PARAMETER;
                goto Exit;
            }
            break;
        case PTLS_EXTENSION_TYPE_PRE_SHARED_KEY:
            if (sh->is_retry_request) {
                ret = PTLS_ALERT_ILLEGAL_PARAMETER;
                goto Exit;
            } else {
                if ((ret = ptls_decode16(&selected_psk_identity, &src, end)) != 0)
                    goto Exit;
            }
            break;
        default:
            src = end;
            break;
        }
    });

    if (!is_supported_version(found_version)) {
        ret = PTLS_ALERT_ILLEGAL_PARAMETER;
        goto Exit;
    }
    if (!sh->is_retry_request) {
        if (selected_psk_identity != UINT16_MAX) {
            if (!tls->client.offered_psk) {
                ret = PTLS_ALERT_ILLEGAL_PARAMETER;
                goto Exit;
            }
            if (selected_psk_identity != 0) {
                ret = PTLS_ALERT_ILLEGAL_PARAMETER;
                goto Exit;
            }
            tls->is_psk_handshake = 1;
        }
        if (sh->peerkey.base == NULL && !tls->is_psk_handshake) {
            ret = PTLS_ALERT_ILLEGAL_PARAMETER;
            goto Exit;
        }
    }

    ret = 0;
Exit:
    return ret;
}

static int handle_hello_retry_request(ptls_t *tls, struct st_ptls_message_emitter_t *emitter, struct st_ptls_server_hello_t *sh,
                                      ptls_iovec_t message, ptls_handshake_properties_t *properties)
{
    int ret;

    if (tls->client.key_share_ctx != NULL) {
        tls->client.key_share_ctx->on_exchange(&tls->client.key_share_ctx, NULL, ptls_iovec_init(NULL, 0));
        tls->client.key_share_ctx = NULL;
    }

    if (sh->retry_request.selected_group != UINT16_MAX) {
        /* we offer the first key_exchanges[0] as KEY_SHARE unless client.negotiate_before_key_exchange is set */
        ptls_key_exchange_algorithm_t **cand;
        for (cand = tls->ctx->key_exchanges; *cand != NULL; ++cand)
            if ((*cand)->id == sh->retry_request.selected_group)
                break;
        if (*cand == NULL) {
            ret = PTLS_ALERT_ILLEGAL_PARAMETER;
            goto Exit;
        }
        tls->key_share = *cand;
    } else if (tls->key_share != NULL) {
        /* retain the key-share using in first CH, if server does not specify one */
    } else {
        ret = PTLS_ALERT_ILLEGAL_PARAMETER;
        goto Exit;
    }

    key_schedule_transform_post_ch1hash(tls->key_schedule);
    key_schedule_update_hash(tls->key_schedule, message.base, message.len);
    ret = send_client_hello(tls, emitter, properties, &sh->retry_request.cookie);

Exit:
    return ret;
}

static int client_handle_hello(ptls_t *tls, struct st_ptls_message_emitter_t *emitter, ptls_iovec_t message,
                               ptls_handshake_properties_t *properties)
{
    struct st_ptls_server_hello_t sh;
    ptls_iovec_t ecdh_secret = {NULL};
    int ret;

    if ((ret = decode_server_hello(tls, &sh, message.base + PTLS_HANDSHAKE_HEADER_SIZE, message.base + message.len)) != 0)
        goto Exit;
    if (!(sh.legacy_session_id.len == sizeof(tls->client.legacy_session_id) &&
          ptls_mem_equal(sh.legacy_session_id.base, tls->client.legacy_session_id, sizeof(tls->client.legacy_session_id)))) {
        ret = PTLS_ALERT_ILLEGAL_PARAMETER;
        goto Exit;
    }

    if (sh.is_retry_request) {
        if ((ret = key_schedule_select_one(tls->key_schedule, tls->cipher_suite, 0)) != 0)
            goto Exit;
        return handle_hello_retry_request(tls, emitter, &sh, message, properties);
    }

    if ((ret = key_schedule_select_one(tls->key_schedule, tls->cipher_suite, tls->client.offered_psk && !tls->is_psk_handshake)) !=
        0)
        goto Exit;

    if (sh.peerkey.base != NULL) {
        if ((ret = tls->client.key_share_ctx->on_exchange(&tls->client.key_share_ctx, &ecdh_secret, sh.peerkey)) != 0)
            goto Exit;
    }

    key_schedule_update_hash(tls->key_schedule, message.base, message.len);

    if ((ret = key_schedule_extract(tls->key_schedule, ecdh_secret)) != 0)
        goto Exit;
    if ((ret = setup_traffic_protection(tls, 0, "s hs traffic", 2, 0)) != 0)
        goto Exit;

    tls->state = PTLS_STATE_CLIENT_EXPECT_ENCRYPTED_EXTENSIONS;
    ret = PTLS_ERROR_IN_PROGRESS;

Exit:
    if (ecdh_secret.base != NULL) {
        ptls_clear_memory(ecdh_secret.base, ecdh_secret.len);
        free(ecdh_secret.base);
    }
    return ret;
}

static int handle_unknown_extension(ptls_t *tls, ptls_handshake_properties_t *properties, uint16_t type, const uint8_t *src,
                                    const uint8_t *const end, ptls_raw_extension_t *slots)
{

    if (properties != NULL && properties->collect_extension != NULL && properties->collect_extension(tls, properties, type)) {
        size_t i;
        for (i = 0; slots[i].type != UINT16_MAX; ++i) {
            assert(i < MAX_UNKNOWN_EXTENSIONS);
            if (slots[i].type == type)
                return PTLS_ALERT_ILLEGAL_PARAMETER;
        }
        if (i < MAX_UNKNOWN_EXTENSIONS) {
            slots[i].type = type;
            slots[i].data = ptls_iovec_init(src, end - src);
            slots[i + 1].type = UINT16_MAX;
        }
    }
    return 0;
}

static int report_unknown_extensions(ptls_t *tls, ptls_handshake_properties_t *properties, ptls_raw_extension_t *slots)
{
    if (properties != NULL && properties->collect_extension != NULL) {
        assert(properties->collected_extensions != NULL);
        return properties->collected_extensions(tls, properties, slots);
    } else {
        return 0;
    }
}

static int client_handle_encrypted_extensions(ptls_t *tls, ptls_iovec_t message, ptls_handshake_properties_t *properties)
{
    const uint8_t *src = message.base + PTLS_HANDSHAKE_HEADER_SIZE, *const end = message.base + message.len;
    uint16_t type;
    ptls_raw_extension_t unknown_extensions[MAX_UNKNOWN_EXTENSIONS + 1];
    int ret, skip_early_data = 1;

    unknown_extensions[0].type = UINT16_MAX;

    decode_extensions(src, end, PTLS_HANDSHAKE_TYPE_ENCRYPTED_EXTENSIONS, &type, {
        switch (type) {
        case PTLS_EXTENSION_TYPE_SERVER_NAME:
            if (src != end) {
                ret = PTLS_ALERT_DECODE_ERROR;
                goto Exit;
            }
            if (tls->server_name == NULL) {
                ret = PTLS_ALERT_ILLEGAL_PARAMETER;
                goto Exit;
            }
            break;
        case PTLS_EXTENSION_TYPE_ALPN:
            ptls_decode_block(src, end, 2, {
                ptls_decode_open_block(src, end, 1, {
                    if ((ret = ptls_set_negotiated_protocol(tls, (const char *)src, end - src)) != 0)
                        goto Exit;
                    src = end;
                });
                if (src != end) {
                    ret = PTLS_ALERT_HANDSHAKE_FAILURE;
                    goto Exit;
                }
            });
            break;
        case PTLS_EXTENSION_TYPE_EARLY_DATA:
            if (tls->early_data == NULL) {
                ret = PTLS_ALERT_ILLEGAL_PARAMETER;
                goto Exit;
            }
            skip_early_data = 0;
            break;
        default:
            handle_unknown_extension(tls, properties, type, src, end, unknown_extensions);
            break;
        }
        src = end;
    });

    if (tls->early_data != NULL) {
        tls->skip_early_data = skip_early_data;
        if (properties != NULL && !skip_early_data)
            properties->client.early_data_accepted_by_peer = 1;
        if ((ret = derive_secret(tls->key_schedule, tls->early_data->next_secret, "c hs traffic")) != 0)
            goto Exit;
        if (tls->ctx->update_traffic_key != NULL &&
            (ret = tls->ctx->update_traffic_key->cb(tls->ctx->update_traffic_key, tls, 1, 2, tls->early_data->next_secret)) != 0)
            goto Exit;
    } else {
        if ((ret = setup_traffic_protection(tls, 1, "c hs traffic", 2, 0)) != 0)
            goto Exit;
    }
    if ((ret = report_unknown_extensions(tls, properties, unknown_extensions)) != 0)
        goto Exit;

    key_schedule_update_hash(tls->key_schedule, message.base, message.len);
    tls->state =
        tls->is_psk_handshake ? PTLS_STATE_CLIENT_EXPECT_FINISHED : PTLS_STATE_CLIENT_EXPECT_CERTIFICATE_REQUEST_OR_CERTIFICATE;
    ret = PTLS_ERROR_IN_PROGRESS;

Exit:
    return ret;
}

static int decode_certificate_request(struct st_ptls_certificate_request_t *cr, const uint8_t *src, const uint8_t *const end)
{
    int ret;
    uint16_t exttype = 0;

    /* certificate request context */
    ptls_decode_open_block(src, end, 1, {
        size_t len = end - src;
        if (len > 255) {
            ret = PTLS_ALERT_DECODE_ERROR;
            goto Exit;
        }
        if ((cr->context.base = malloc(len != 0 ? len : 1)) == NULL) {
            ret = PTLS_ERROR_NO_MEMORY;
            goto Exit;
        }
        cr->context.len = len;
        memcpy(cr->context.base, src, len);
        src = end;
    });

    /* decode extensions */
    decode_extensions(src, end, PTLS_HANDSHAKE_TYPE_CERTIFICATE_REQUEST, &exttype, {
        switch (exttype) {
        case PTLS_EXTENSION_TYPE_SIGNATURE_ALGORITHMS:
            if ((ret = decode_signature_algorithms(&cr->signature_algorithms, &src, end)) != 0)
                goto Exit;
            break;
        }
        src = end;
    });

    if (cr->signature_algorithms.count == 0) {
        ret = PTLS_ALERT_MISSING_EXTENSION;
        goto Exit;
    }

    ret = 0;
Exit:
    return ret;
}

static int send_certificate_and_certificate_verify(ptls_t *tls, struct st_ptls_message_emitter_t *emitter,
                                                   struct st_ptls_signature_algorithms_t *signature_algorithms,
                                                   ptls_iovec_t context, const char *context_string, uint8_t push_status_request)
{
    int ret;

    if (signature_algorithms->count == 0) {
        ret = PTLS_ALERT_MISSING_EXTENSION;
        goto Exit;
    }

    /* send Certificate */
    push_message(emitter, tls->key_schedule, PTLS_HANDSHAKE_TYPE_CERTIFICATE, {
        ptls_buffer_t *sendbuf = emitter->buf;
        ptls_buffer_push_block(sendbuf, 1, { ptls_buffer_pushv(sendbuf, context.base, context.len); });
        ptls_buffer_push_block(sendbuf, 3, {
            size_t i;
            for (i = 0; i != tls->ctx->certificates.count; ++i) {
                ptls_buffer_push_block(sendbuf, 3, {
                    ptls_buffer_pushv(sendbuf, tls->ctx->certificates.list[i].base, tls->ctx->certificates.list[i].len);
                });
                ptls_buffer_push_block(sendbuf, 2, {
                    /* emit OCSP stapling only when requested and when the callback successfully returns one */
                    if (push_status_request && i == 0 && tls->ctx->staple_ocsp != NULL) {
                        size_t reset_off_to = sendbuf->off;
                        buffer_push_extension(sendbuf, PTLS_EXTENSION_TYPE_STATUS_REQUEST, {
                            ptls_buffer_push(sendbuf, 1); /* status_type == ocsp */
                            ptls_buffer_push_block(sendbuf, 3, {
                                if ((ret = tls->ctx->staple_ocsp->cb(tls->ctx->staple_ocsp, tls, sendbuf, i)) == 0) {
                                    reset_off_to = 0;
                                }
                            });
                        });
                        if (reset_off_to != 0) {
                            sendbuf->off = reset_off_to;
                        }
                    }
                });
            }
        });
    });

    /* build and send CertificateVerify */
    if (tls->ctx->sign_certificate != NULL) {
        push_message(emitter, tls->key_schedule, PTLS_HANDSHAKE_TYPE_CERTIFICATE_VERIFY, {
            ptls_buffer_t *sendbuf = emitter->buf;
            size_t algo_off = sendbuf->off;
            ptls_buffer_push16(sendbuf, 0); /* filled in later */
            ptls_buffer_push_block(sendbuf, 2, {
                uint16_t algo;
                uint8_t data[PTLS_MAX_CERTIFICATE_VERIFY_SIGNDATA_SIZE];
                size_t datalen = build_certificate_verify_signdata(data, tls->key_schedule, context_string);
                if ((ret = tls->ctx->sign_certificate->cb(tls->ctx->sign_certificate, tls, &algo, sendbuf,
                                                          ptls_iovec_init(data, datalen), signature_algorithms->list,
                                                          signature_algorithms->count)) != 0) {
                    goto Exit;
                }
                sendbuf->base[algo_off] = (uint8_t)(algo >> 8);
                sendbuf->base[algo_off + 1] = (uint8_t)algo;
            });
        });
    }

Exit:
    return ret;
}

static int client_handle_certificate_request(ptls_t *tls, ptls_iovec_t message, ptls_handshake_properties_t *properties)
{
    const uint8_t *src = message.base + PTLS_HANDSHAKE_HEADER_SIZE, *const end = message.base + message.len;
    int ret = 0;

    if ((ret = decode_certificate_request(&tls->client.certificate_request, src, end)) != 0)
        return ret;

    /* This field SHALL be zero length unless used for the post-handshake authentication exchanges (section 4.3.2) */
    if (tls->client.certificate_request.context.len != 0)
        return PTLS_ALERT_ILLEGAL_PARAMETER;

    tls->state = PTLS_STATE_CLIENT_EXPECT_CERTIFICATE;
    key_schedule_update_hash(tls->key_schedule, message.base, message.len);

    return PTLS_ERROR_IN_PROGRESS;
}

static int handle_certificate(ptls_t *tls, ptls_iovec_t message, int *got_certs)
{
    const uint8_t *src = message.base + PTLS_HANDSHAKE_HEADER_SIZE, *const end = message.base + message.len;
    ptls_iovec_t certs[16];
    size_t num_certs = 0;
    int ret = 0;

    /* certificate request context */
    ptls_decode_open_block(src, end, 1, {
        if (src != end) {
            ret = PTLS_ALERT_ILLEGAL_PARAMETER;
            goto Exit;
        }
    });
    /* certificate_list */
    ptls_decode_block(src, end, 3, {
        while (src != end) {
            ptls_decode_open_block(src, end, 3, {
                if (num_certs < sizeof(certs) / sizeof(certs[0]))
                    certs[num_certs++] = ptls_iovec_init(src, end - src);
                src = end;
            });
            uint16_t type;
            decode_open_extensions(src, end, PTLS_HANDSHAKE_TYPE_CERTIFICATE, &type, { src = end; });
        }
    });

    if (num_certs != 0 && tls->ctx->verify_certificate != NULL) {
        if ((ret = tls->ctx->verify_certificate->cb(tls->ctx->verify_certificate, tls, &tls->certificate_verify.cb,
                                                    &tls->certificate_verify.verify_ctx, certs, num_certs)) != 0)
            goto Exit;
    }

    key_schedule_update_hash(tls->key_schedule, message.base, message.len);
    *got_certs = num_certs != 0;

Exit:
    return ret;
}

static int client_handle_certificate(ptls_t *tls, ptls_iovec_t message)
{
    int got_certs, ret;

    if ((ret = handle_certificate(tls, message, &got_certs)) != 0)
        return ret;
    if (!got_certs)
        return PTLS_ALERT_ILLEGAL_PARAMETER;

    tls->state = PTLS_STATE_CLIENT_EXPECT_CERTIFICATE_VERIFY;
    return PTLS_ERROR_IN_PROGRESS;
}

static int server_handle_certificate(ptls_t *tls, ptls_iovec_t message)
{
    int got_certs, ret;

    if ((ret = handle_certificate(tls, message, &got_certs)) != 0)
        return ret;
    if (!got_certs)
        return PTLS_ALERT_CERTIFICATE_REQUIRED;

    tls->state = PTLS_STATE_SERVER_EXPECT_CERTIFICATE_VERIFY;
    return PTLS_ERROR_IN_PROGRESS;
}

static int handle_certificate_verify(ptls_t *tls, ptls_iovec_t message, const char *context_string)
{
    const uint8_t *src = message.base + PTLS_HANDSHAKE_HEADER_SIZE, *const end = message.base + message.len;
    uint16_t algo;
    ptls_iovec_t signature;
    uint8_t signdata[PTLS_MAX_CERTIFICATE_VERIFY_SIGNDATA_SIZE];
    size_t signdata_size;
    int ret;

    /* decode */
    if ((ret = ptls_decode16(&algo, &src, end)) != 0)
        goto Exit;
    ptls_decode_block(src, end, 2, {
        signature = ptls_iovec_init(src, end - src);
        src = end;
    });

    /* validate */
    switch (algo) {
    case PTLS_SIGNATURE_RSA_PSS_RSAE_SHA256:
    case PTLS_SIGNATURE_ECDSA_SECP256R1_SHA256:
        /* ok */
        break;
    default:
        ret = PTLS_ALERT_ILLEGAL_PARAMETER;
        goto Exit;
    }
    signdata_size = build_certificate_verify_signdata(signdata, tls->key_schedule, context_string);
    if (tls->certificate_verify.cb != NULL) {
        ret = tls->certificate_verify.cb(tls->certificate_verify.verify_ctx, ptls_iovec_init(signdata, signdata_size), signature);
    } else {
        ret = 0;
    }
    ptls_clear_memory(signdata, signdata_size);
    tls->certificate_verify.cb = NULL;
    if (ret != 0) {
        goto Exit;
    }

    key_schedule_update_hash(tls->key_schedule, message.base, message.len);

Exit:
    return ret;
}

static int client_handle_certificate_verify(ptls_t *tls, ptls_iovec_t message)
{
    int ret = handle_certificate_verify(tls, message, PTLS_SERVER_CERTIFICATE_VERIFY_CONTEXT_STRING);

    if (ret == 0) {
        tls->state = PTLS_STATE_CLIENT_EXPECT_FINISHED;
        ret = PTLS_ERROR_IN_PROGRESS;
    }

    return ret;
}

static int server_handle_certificate_verify(ptls_t *tls, ptls_iovec_t message)
{
    int ret = handle_certificate_verify(tls, message, PTLS_CLIENT_CERTIFICATE_VERIFY_CONTEXT_STRING);

    if (ret == 0) {
        tls->state = PTLS_STATE_SERVER_EXPECT_FINISHED;
        ret = PTLS_ERROR_IN_PROGRESS;
    }

    return ret;
}

static int client_handle_finished(ptls_t *tls, struct st_ptls_message_emitter_t *emitter, ptls_iovec_t message)
{
    uint8_t send_secret[PTLS_MAX_DIGEST_SIZE];
    int ret;

    if ((ret = verify_finished(tls, message)) != 0)
        goto Exit;
    key_schedule_update_hash(tls->key_schedule, message.base, message.len);

    /* update traffic keys by using messages upto ServerFinished, but commission them after sending ClientFinished */
    if ((ret = key_schedule_extract(tls->key_schedule, ptls_iovec_init(NULL, 0))) != 0)
        goto Exit;
    if ((ret = setup_traffic_protection(tls, 0, "s ap traffic", 3, 0)) != 0)
        goto Exit;
    if ((ret = derive_secret(tls->key_schedule, send_secret, "c ap traffic")) != 0)
        goto Exit;
    if ((ret = derive_exporter_secret(tls, 0)) != 0)
        goto Exit;

    /* if sending early data, emit EOED and commision the client handshake traffic secret */
    if (tls->early_data != NULL) {
        assert(tls->traffic_protection.enc.aead != NULL || tls->ctx->update_traffic_key != NULL);
        if (!tls->skip_early_data && !tls->ctx->omit_end_of_early_data)
            push_message(emitter, tls->key_schedule, PTLS_HANDSHAKE_TYPE_END_OF_EARLY_DATA, {});
        if ((ret = retire_early_data_secret(tls, 1)) != 0)
            goto Exit;
    }

    if (tls->client.certificate_request.context.base != NULL) {
        /* If this is a resumed session, the server must not send the certificate request in the handshake */
        if (tls->is_psk_handshake) {
            ret = PTLS_ALERT_ILLEGAL_PARAMETER;
            goto Exit;
        }
        ret = send_certificate_and_certificate_verify(tls, emitter, &tls->client.certificate_request.signature_algorithms,
                                                      tls->client.certificate_request.context,
                                                      PTLS_CLIENT_CERTIFICATE_VERIFY_CONTEXT_STRING, 0);
        free(tls->client.certificate_request.context.base);
        tls->client.certificate_request.context = ptls_iovec_init(NULL, 0);
        if (ret != 0)
            goto Exit;
    }

    if ((ret = push_change_cipher_spec(tls, emitter->buf)) != 0)
        goto Exit;
    ret = send_finished(tls, emitter);

    memcpy(tls->traffic_protection.enc.secret, send_secret, sizeof(send_secret));
    if ((ret = setup_traffic_protection(tls, 1, NULL, 3, 0)) != 0)
        goto Exit;

    tls->state = PTLS_STATE_CLIENT_POST_HANDSHAKE;

Exit:
    ptls_clear_memory(send_secret, sizeof(send_secret));
    return ret;
}

static int client_handle_new_session_ticket(ptls_t *tls, ptls_iovec_t message)
{
    const uint8_t *src = message.base + PTLS_HANDSHAKE_HEADER_SIZE, *const end = message.base + message.len;
    ptls_iovec_t ticket_nonce;
    int ret;

    { /* verify the format */
        uint32_t ticket_lifetime, ticket_age_add, max_early_data_size;
        ptls_iovec_t ticket;
        if ((ret = decode_new_session_ticket(&ticket_lifetime, &ticket_age_add, &ticket_nonce, &ticket, &max_early_data_size, src,
                                             end)) != 0)
            return ret;
    }

    /* do nothing if use of session ticket is disabled */
    if (tls->ctx->save_ticket == NULL)
        return 0;

    /* save the extension, along with the key of myself */
    ptls_buffer_t ticket_buf;
    uint8_t ticket_buf_small[512];
    ptls_buffer_init(&ticket_buf, ticket_buf_small, sizeof(ticket_buf_small));
    ptls_buffer_push64(&ticket_buf, tls->ctx->get_time->cb(tls->ctx->get_time));
    ptls_buffer_push16(&ticket_buf, tls->key_share->id);
    ptls_buffer_push16(&ticket_buf, tls->cipher_suite->id);
    ptls_buffer_push_block(&ticket_buf, 3, { ptls_buffer_pushv(&ticket_buf, src, end - src); });
    ptls_buffer_push_block(&ticket_buf, 2, {
        if ((ret = ptls_buffer_reserve(&ticket_buf, tls->key_schedule->hashes[0].algo->digest_size)) != 0)
            goto Exit;
        if ((ret = derive_resumption_secret(tls->key_schedule, ticket_buf.base + ticket_buf.off, ticket_nonce)) != 0)
            goto Exit;
        ticket_buf.off += tls->key_schedule->hashes[0].algo->digest_size;
    });

    if ((ret = tls->ctx->save_ticket->cb(tls->ctx->save_ticket, tls, ptls_iovec_init(ticket_buf.base, ticket_buf.off))) != 0)
        goto Exit;

    ret = 0;
Exit:
    ptls_buffer_dispose(&ticket_buf);
    return ret;
}

static int client_hello_decode_server_name(ptls_iovec_t *name, const uint8_t *src, const uint8_t *const end)
{
    int ret = 0;

    ptls_decode_block(src, end, 2, {
        if (src == end) {
            ret = PTLS_ALERT_DECODE_ERROR;
            goto Exit;
        }
        do {
            uint8_t type = *src++;
            ptls_decode_open_block(src, end, 2, {
                switch (type) {
                case PTLS_SERVER_NAME_TYPE_HOSTNAME:
                    if (memchr(src, '\0', end - src) != 0) {
                        ret = PTLS_ALERT_ILLEGAL_PARAMETER;
                        goto Exit;
                    }
                    *name = ptls_iovec_init(src, end - src);
                    break;
                default:
                    break;
                }
                src = end;
            });
        } while (src != end);
    });

Exit:
    return ret;
}

static int select_cipher_suite(ptls_cipher_suite_t **selected, ptls_cipher_suite_t **candidates, const uint8_t *src,
                               const uint8_t *const end)
{
    int ret;

    ptls_decode_block(src, end, 2, {
        while (src != end) {
            uint16_t id;
            if ((ret = ptls_decode16(&id, &src, end)) != 0)
                goto Exit;
            ptls_cipher_suite_t **c = candidates;
            for (; *c != NULL; ++c) {
                if ((*c)->id == id) {
                    *selected = *c;
                    return 0;
                }
            }
        }
    });

    ret = PTLS_ALERT_HANDSHAKE_FAILURE;

Exit:
    return ret;
}

static int select_key_share(ptls_key_exchange_algorithm_t **selected, ptls_iovec_t *peer_key,
                            ptls_key_exchange_algorithm_t **candidates, const uint8_t *src, const uint8_t *const end)
{
    int ret;

    ptls_decode_block(src, end, 2, {
        while (src != end) {
            uint16_t group;
            ptls_iovec_t key;
            if ((ret = decode_key_share_entry(&group, &key, &src, end)) != 0)
                goto Exit;
            ptls_key_exchange_algorithm_t **c = candidates;
            for (; *c != NULL; ++c) {
                if ((*c)->id == group) {
                    *selected = *c;
                    *peer_key = key;
                    return 0;
                }
            }
        }
    });

    *selected = NULL;
    ret = 0;

Exit:
    return ret;
}

static int select_negotiated_group(ptls_key_exchange_algorithm_t **selected, ptls_key_exchange_algorithm_t **candidates,
                                   const uint8_t *src, const uint8_t *const end)
{
    int ret;

    ptls_decode_block(src, end, 2, {
        while (src != end) {
            uint16_t group;
            if ((ret = ptls_decode16(&group, &src, end)) != 0)
                goto Exit;
            ptls_key_exchange_algorithm_t **c = candidates;
            for (; *c != NULL; ++c) {
                if ((*c)->id == group) {
                    *selected = *c;
                    return 0;
                }
            }
        }
    });

    ret = PTLS_ALERT_HANDSHAKE_FAILURE;

Exit:
    return ret;
}

static int decode_client_hello(ptls_t *tls, struct st_ptls_client_hello_t *ch, const uint8_t *src, const uint8_t *const end,
                               ptls_handshake_properties_t *properties)
{
    uint16_t exttype = 0;
    int ret;

    { /* check protocol version */
        uint16_t protver;
        if ((ret = ptls_decode16(&protver, &src, end)) != 0)
            goto Exit;
        if (protver != 0x0303) {
            ret = PTLS_ALERT_HANDSHAKE_FAILURE;
            goto Exit;
        }
    }

    /* skip random */
    if (end - src < PTLS_HELLO_RANDOM_SIZE) {
        ret = PTLS_ALERT_DECODE_ERROR;
        goto Exit;
    }
    ch->random_bytes = src;
    src += PTLS_HELLO_RANDOM_SIZE;

    /* skip legacy_session_id */
    ptls_decode_open_block(src, end, 1, {
        if (end - src > 32) {
            ret = PTLS_ALERT_DECODE_ERROR;
            goto Exit;
        }
        ch->legacy_session_id = ptls_iovec_init(src, end - src);
        src = end;
    });

    /* decode and select from ciphersuites */
    ptls_decode_open_block(src, end, 2, {
        ch->cipher_suites = ptls_iovec_init(src - 2, end - src + 2);
        src = end;
    });

    /* decode legacy_compression_methods */
    ptls_decode_open_block(src, end, 1, {
        if (src == end) {
            ret = PTLS_ALERT_DECODE_ERROR;
            goto Exit;
        }
        ch->compression_methods.ids = src;
        ch->compression_methods.count = end - src;
        src = end;
    });

    /* decode extensions */
    decode_extensions(src, end, PTLS_HANDSHAKE_TYPE_CLIENT_HELLO, &exttype, {
        switch (exttype) {
        case PTLS_EXTENSION_TYPE_SERVER_NAME:
            if ((ret = client_hello_decode_server_name(&ch->server_name, src, end)) != 0)
                goto Exit;
            break;
        case PTLS_EXTENSION_TYPE_ALPN:
            ptls_decode_block(src, end, 2, {
                do {
                    ptls_decode_open_block(src, end, 1, {
                        if (ch->alpn.count < sizeof(ch->alpn.list) / sizeof(ch->alpn.list[0]))
                            ch->alpn.list[ch->alpn.count++] = ptls_iovec_init(src, end - src);
                        src = end;
                    });
                } while (src != end);
            });
            break;
        case PTLS_EXTENSION_TYPE_SUPPORTED_GROUPS:
            ch->negotiated_groups = ptls_iovec_init(src, end - src);
            break;
        case PTLS_EXTENSION_TYPE_SIGNATURE_ALGORITHMS:
            if ((ret = decode_signature_algorithms(&ch->signature_algorithms, &src, end)) != 0)
                goto Exit;
            break;
        case PTLS_EXTENSION_TYPE_KEY_SHARE:
            ch->key_shares = ptls_iovec_init(src, end - src);
            break;
        case PTLS_EXTENSION_TYPE_SUPPORTED_VERSIONS:
            ptls_decode_block(src, end, 1, {
                size_t selected_index = sizeof(supported_versions) / sizeof(supported_versions[0]);
                do {
                    size_t i;
                    uint16_t v;
                    if ((ret = ptls_decode16(&v, &src, end)) != 0)
                        goto Exit;
                    for (i = 0; i != selected_index; ++i) {
                        if (supported_versions[i] == v) {
                            selected_index = i;
                            break;
                        }
                    }
                } while (src != end);
                if (selected_index != sizeof(supported_versions) / sizeof(supported_versions[0]))
                    ch->selected_version = supported_versions[selected_index];
            });
            break;
        case PTLS_EXTENSION_TYPE_COOKIE:
            if (properties->server.cookie.key == NULL) {
                ret = PTLS_ALERT_ILLEGAL_PARAMETER;
                goto Exit;
            }
            ch->cookie.all = ptls_iovec_init(src, end - src);
            ptls_decode_block(src, end, 2, {
                ch->cookie.tbs.base = (void *)src;
                ptls_decode_open_block(src, end, 2, {
                    ptls_decode_open_block(src, end, 1, {
                        ch->cookie.ch1_hash = ptls_iovec_init(src, end - src);
                        src = end;
                    });
                    if (src == end) {
                        ret = PTLS_ALERT_DECODE_ERROR;
                        goto Exit;
                    }
                    switch (*src++) {
                    case 0:
                        assert(!ch->cookie.sent_key_share);
                        break;
                    case 1:
                        ch->cookie.sent_key_share = 1;
                        break;
                    default:
                        ret = PTLS_ALERT_DECODE_ERROR;
                        goto Exit;
                    }
                });
                ch->cookie.tbs.len = src - ch->cookie.tbs.base;
                ptls_decode_block(src, end, 1, {
                    ch->cookie.signature = ptls_iovec_init(src, end - src);
                    src = end;
                });
            });
            break;
        case PTLS_EXTENSION_TYPE_PRE_SHARED_KEY: {
            size_t num_identities = 0;
            ptls_decode_open_block(src, end, 2, {
                do {
                    struct st_ptls_client_hello_psk_t psk = {{NULL}};
                    ptls_decode_open_block(src, end, 2, {
                        psk.identity = ptls_iovec_init(src, end - src);
                        src = end;
                    });
                    if ((ret = ptls_decode32(&psk.obfuscated_ticket_age, &src, end)) != 0)
                        goto Exit;
                    if (ch->psk.identities.count < sizeof(ch->psk.identities.list) / sizeof(ch->psk.identities.list[0]))
                        ch->psk.identities.list[ch->psk.identities.count++] = psk;
                    ++num_identities;
                } while (src != end);
            });
            ch->psk.hash_end = src;
            ptls_decode_block(src, end, 2, {
                size_t num_binders = 0;
                do {
                    ptls_decode_open_block(src, end, 1, {
                        if (num_binders < ch->psk.identities.count)
                            ch->psk.identities.list[num_binders].binder = ptls_iovec_init(src, end - src);
                        src = end;
                    });
                    ++num_binders;
                } while (src != end);
                if (num_identities != num_binders) {
                    ret = PTLS_ALERT_ILLEGAL_PARAMETER;
                    goto Exit;
                }
            });
        } break;
        case PTLS_EXTENSION_TYPE_PSK_KEY_EXCHANGE_MODES:
            ptls_decode_block(src, end, 1, {
                if (src == end) {
                    ret = PTLS_ALERT_DECODE_ERROR;
                    goto Exit;
                }
                for (; src != end; ++src) {
                    if (*src < sizeof(ch->psk.ke_modes) * 8)
                        ch->psk.ke_modes |= 1u << *src;
                }
            });
            break;
        case PTLS_EXTENSION_TYPE_EARLY_DATA:
            ch->psk.early_data_indication = 1;
            break;
        case PTLS_EXTENSION_TYPE_STATUS_REQUEST:
            ch->status_request = 1;
            break;
        default:
            handle_unknown_extension(tls, properties, exttype, src, end, ch->unknown_extensions);
            break;
        }
        src = end;
    });

    /* check if client hello make sense */
    if (is_supported_version(ch->selected_version)) {
        if (!(ch->compression_methods.count == 1 && ch->compression_methods.ids[0] == 0)) {
            ret = PTLS_ALERT_ILLEGAL_PARAMETER;
            goto Exit;
        }
        /* pre-shared key */
        if (ch->psk.hash_end != NULL) {
            /* PSK must be the last extension */
            if (exttype != PTLS_EXTENSION_TYPE_PRE_SHARED_KEY) {
                ret = PTLS_ALERT_ILLEGAL_PARAMETER;
                goto Exit;
            }
        } else {
            if (ch->psk.early_data_indication) {
                ret = PTLS_ALERT_ILLEGAL_PARAMETER;
                goto Exit;
            }
        }
    } else {
        ret = PTLS_ALERT_PROTOCOL_VERSION;
        goto Exit;
    }

    ret = 0;
Exit:
    return ret;
}

static int vec_is_string(ptls_iovec_t x, const char *y)
{
    return strncmp((const char *)x.base, y, x.len) == 0 && y[x.len] == '\0';
}

static int try_psk_handshake(ptls_t *tls, size_t *psk_index, int *accept_early_data, struct st_ptls_client_hello_t *ch,
                             ptls_iovec_t ch_trunc)
{
    ptls_buffer_t decbuf;
    ptls_iovec_t ticket_psk, ticket_server_name, ticket_negotiated_protocol;
    uint64_t issue_at, now = tls->ctx->get_time->cb(tls->ctx->get_time);
    uint32_t age_add;
    uint16_t ticket_key_exchange_id, ticket_csid;
    uint8_t decbuf_small[256], binder_key[PTLS_MAX_DIGEST_SIZE], verify_data[PTLS_MAX_DIGEST_SIZE];
    int ret;

    ptls_buffer_init(&decbuf, decbuf_small, sizeof(decbuf_small));

    for (*psk_index = 0; *psk_index < ch->psk.identities.count; ++*psk_index) {
        struct st_ptls_client_hello_psk_t *identity = ch->psk.identities.list + *psk_index;
        /* decrypt and decode */
        decbuf.off = 0;
        if ((tls->ctx->encrypt_ticket->cb(tls->ctx->encrypt_ticket, tls, 0, &decbuf, identity->identity)) != 0)
            continue;
        if (decode_session_identifier(&issue_at, &ticket_psk, &age_add, &ticket_server_name, &ticket_key_exchange_id, &ticket_csid,
                                      &ticket_negotiated_protocol, decbuf.base, decbuf.base + decbuf.off) != 0)
            continue;
        /* check age */
        if (now < issue_at)
            continue;
        if (now - issue_at > (uint64_t)tls->ctx->ticket_lifetime * 1000)
            continue;
        *accept_early_data = 0;
        if (ch->psk.early_data_indication) {
            int64_t delta = (now - issue_at) - (identity->obfuscated_ticket_age - age_add);
            if (delta <= PTLS_EARLY_DATA_MAX_DELAY)
                *accept_early_data = 1;
        }
        /* check server-name */
        if (ticket_server_name.len != 0) {
            if (tls->server_name == NULL)
                continue;
            if (!vec_is_string(ticket_server_name, tls->server_name))
                continue;
        } else {
            if (tls->server_name != NULL)
                continue;
        }
        { /* check key-exchange */
            ptls_key_exchange_algorithm_t **a;
            for (a = tls->ctx->key_exchanges; *a != NULL && (*a)->id != ticket_key_exchange_id; ++a)
                ;
            if (*a == NULL)
                continue;
            tls->key_share = *a;
        }
        /* check cipher-suite */
        if (ticket_csid != tls->cipher_suite->id)
            continue;
        /* check negotiated-protocol */
        if (ticket_negotiated_protocol.len != 0) {
            if (tls->negotiated_protocol == NULL)
                continue;
            if (!vec_is_string(ticket_negotiated_protocol, tls->negotiated_protocol))
                continue;
        }
        /* check the length of the decrypted psk and the PSK binder */
        if (ticket_psk.len != tls->key_schedule->hashes[0].algo->digest_size)
            continue;
        if (ch->psk.identities.list[*psk_index].binder.len != tls->key_schedule->hashes[0].algo->digest_size)
            continue;

        /* found */
        goto Found;
    }

    /* not found */
    *psk_index = SIZE_MAX;
    *accept_early_data = 0;
    tls->key_share = NULL;
    ret = 0;
    goto Exit;

Found:
    if ((ret = key_schedule_extract(tls->key_schedule, ticket_psk)) != 0)
        goto Exit;
    if ((ret = derive_secret(tls->key_schedule, binder_key, "res binder")) != 0)
        goto Exit;
    key_schedule_update_hash(tls->key_schedule, ch_trunc.base, ch_trunc.len);
    if ((ret = calc_verify_data(verify_data, tls->key_schedule, binder_key)) != 0)
        goto Exit;
    if (!ptls_mem_equal(ch->psk.identities.list[*psk_index].binder.base, verify_data,
                        tls->key_schedule->hashes[0].algo->digest_size)) {
        ret = PTLS_ALERT_DECRYPT_ERROR;
        goto Exit;
    }
    ret = 0;

Exit:
    ptls_buffer_dispose(&decbuf);
    ptls_clear_memory(binder_key, sizeof(binder_key));
    ptls_clear_memory(verify_data, sizeof(verify_data));
    return ret;
}

static int calc_cookie_signature(ptls_t *tls, ptls_handshake_properties_t *properties,
                                 ptls_key_exchange_algorithm_t *negotiated_group, ptls_iovec_t tbs, uint8_t *sig)
{
    ptls_hash_algorithm_t *algo = tls->ctx->cipher_suites[0]->hash;
    ptls_hash_context_t *hctx;

    if ((hctx = ptls_hmac_create(algo, properties->server.cookie.key, algo->digest_size)) == NULL)
        return PTLS_ERROR_NO_MEMORY;

#define UPDATE_BLOCK(p, _len)                                                                                                      \
    do {                                                                                                                           \
        size_t len = (_len);                                                                                                       \
        assert(len < UINT8_MAX);                                                                                                   \
        uint8_t len8 = (uint8_t)len;                                                                                               \
        hctx->update(hctx, &len8, 1);                                                                                              \
        hctx->update(hctx, (p), len);                                                                                              \
    } while (0)
#define UPDATE16(_v)                                                                                                               \
    do {                                                                                                                           \
        uint16_t v = (_v);                                                                                                         \
        uint8_t b[2] = {v >> 8, v & 0xff};                                                                                         \
        hctx->update(hctx, b, 2);                                                                                                  \
    } while (0)

    UPDATE_BLOCK(tls->client_random, sizeof(tls->client_random));
    UPDATE_BLOCK(tls->server_name, tls->server_name != NULL ? strlen(tls->server_name) : 0);
    UPDATE16(tls->cipher_suite->id);
    UPDATE16(negotiated_group->id);
    UPDATE_BLOCK(properties->server.cookie.additional_data.base, properties->server.cookie.additional_data.len);

    UPDATE_BLOCK(tbs.base, tbs.len);

#undef UPDATE_BLOCK
#undef UPDATE16

    hctx->final(hctx, sig, PTLS_HASH_FINAL_MODE_FREE);
    return 0;
}

static int server_handle_hello(ptls_t *tls, struct st_ptls_message_emitter_t *emitter, ptls_iovec_t message,
                               ptls_handshake_properties_t *properties)
{
#define EMIT_SERVER_HELLO(sched, fill_rand, extensions)                                                                            \
    push_message(emitter, (sched), PTLS_HANDSHAKE_TYPE_SERVER_HELLO, {                                                             \
        ptls_buffer_push16(emitter->buf, 0x0303 /* legacy version */);                                                             \
        if ((ret = ptls_buffer_reserve(emitter->buf, PTLS_HELLO_RANDOM_SIZE)) != 0)                                                \
            goto Exit;                                                                                                             \
        do {                                                                                                                       \
            fill_rand                                                                                                              \
        } while (0);                                                                                                               \
        emitter->buf->off += PTLS_HELLO_RANDOM_SIZE;                                                                               \
        ptls_buffer_push_block(emitter->buf, 1,                                                                                    \
                               { ptls_buffer_pushv(emitter->buf, ch.legacy_session_id.base, ch.legacy_session_id.len); });         \
        ptls_buffer_push16(emitter->buf, tls->cipher_suite->id);                                                                   \
        ptls_buffer_push(emitter->buf, 0);                                                                                         \
        ptls_buffer_push_block(emitter->buf, 2, {                                                                                  \
            buffer_push_extension(emitter->buf, PTLS_EXTENSION_TYPE_SUPPORTED_VERSIONS,                                            \
                                  { ptls_buffer_push16(emitter->buf, ch.selected_version); });                                     \
            do {                                                                                                                   \
                extensions                                                                                                         \
            } while (0);                                                                                                           \
        });                                                                                                                        \
    });

#define EMIT_HELLO_RETRY_REQUEST(sched, negotiated_group, additional_extensions)                                                   \
    EMIT_SERVER_HELLO((sched), { memcpy(emitter->buf->base + emitter->buf->off, hello_retry_random, PTLS_HELLO_RANDOM_SIZE); },    \
                      {                                                                                                            \
                          ptls_key_exchange_algorithm_t *_negotiated_group = (negotiated_group);                                   \
                          if (_negotiated_group != NULL) {                                                                         \
                              buffer_push_extension(emitter->buf, PTLS_EXTENSION_TYPE_KEY_SHARE,                                   \
                                                    { ptls_buffer_push16(emitter->buf, _negotiated_group->id); });                 \
                          }                                                                                                        \
                          do {                                                                                                     \
                              additional_extensions                                                                                \
                          } while (0);                                                                                             \
                      })

    struct st_ptls_client_hello_t ch = {NULL,  {NULL}, {NULL},     0,        {NULL}, {NULL},        {NULL},
                                        {{0}}, {NULL}, {{{NULL}}}, {{NULL}}, {NULL}, {{UINT16_MAX}}};
    struct {
        ptls_key_exchange_algorithm_t *algorithm;
        ptls_iovec_t peer_key;
    } key_share = {NULL};
    enum { HANDSHAKE_MODE_FULL, HANDSHAKE_MODE_PSK, HANDSHAKE_MODE_PSK_DHE } mode;
    size_t psk_index = SIZE_MAX;
    ptls_iovec_t pubkey = {0}, ecdh_secret = {0};
    uint8_t finished_key[PTLS_MAX_DIGEST_SIZE];
    int accept_early_data = 0, is_second_flight = tls->state == PTLS_STATE_SERVER_EXPECT_SECOND_CLIENT_HELLO, ret;

    /* decode ClientHello */
    if ((ret = decode_client_hello(tls, &ch, message.base + PTLS_HANDSHAKE_HEADER_SIZE, message.base + message.len, properties)) !=
        0)
        goto Exit;
    if (tls->ctx->require_dhe_on_psk)
        ch.psk.ke_modes &= ~(1u << PTLS_PSK_KE_MODE_PSK);

    /* handle client_random and SNI */
    if (!is_second_flight) {
        memcpy(tls->client_random, ch.random_bytes, sizeof(tls->client_random));
        if (tls->ctx->on_client_hello != NULL &&
            (ret = tls->ctx->on_client_hello->cb(tls->ctx->on_client_hello, tls, ch.server_name, ch.alpn.list, ch.alpn.count,
                                                 ch.signature_algorithms.list, ch.signature_algorithms.count)) != 0)
            goto Exit;
    } else {
        if (ch.psk.early_data_indication) {
            ret = PTLS_ALERT_DECODE_ERROR;
            goto Exit;
        }
<<<<<<< HEAD
        if (!ptls_mem_equal(tls->client_random, ch.random_bytes, sizeof(tls->client_random)) ||
            (tls->server_name != NULL) != (ch.server_name.base != NULL) ||
            (tls->server_name != NULL &&
             !(strncmp(tls->server_name, (char *)ch.server_name.base, ch.server_name.len) == 0 &&
               tls->server_name[ch.server_name.len] == '\0'))) {
=======
        if (memcmp(tls->client_random, ch.random_bytes, sizeof(tls->client_random)) != 0) {
>>>>>>> ab3cffb4
            ret = PTLS_ALERT_HANDSHAKE_FAILURE;
            goto Exit;
        }
        /* We compare SNI only when the value is saved by the on_client_hello callback. This should be OK because we are ignoring
         * the value unless the callback saves the server-name. */
        if (tls->server_name != NULL) {
            size_t l = strlen(tls->server_name);
            if (!(ch.server_name.len == l && memcmp(ch.server_name.base, tls->server_name, l) == 0)) {
                ret = PTLS_ALERT_HANDSHAKE_FAILURE;
                goto Exit;
            }
        }
    }

    { /* select (or check) cipher-suite, create key_schedule */
        ptls_cipher_suite_t *cs;
        if ((ret = select_cipher_suite(&cs, tls->ctx->cipher_suites, ch.cipher_suites.base,
                                       ch.cipher_suites.base + ch.cipher_suites.len)) != 0)
            goto Exit;
        if (!is_second_flight) {
            tls->cipher_suite = cs;
            tls->key_schedule = key_schedule_new(cs, NULL, tls->ctx->hkdf_label_prefix);
        } else {
            if (tls->cipher_suite != cs) {
                ret = PTLS_ALERT_HANDSHAKE_FAILURE;
                goto Exit;
            }
        }
    }

    /* select key_share */
    if (ch.key_shares.base != NULL &&
        (ret = select_key_share(&key_share.algorithm, &key_share.peer_key, tls->ctx->key_exchanges, ch.key_shares.base,
                                ch.key_shares.base + ch.key_shares.len)) != 0)
        goto Exit;

    if (!is_second_flight) {
        if (ch.cookie.all.len != 0 && key_share.algorithm != NULL) {

            /* use cookie to check the integrity of the handshake, and update the context */
            uint8_t sig[PTLS_MAX_DIGEST_SIZE];
            size_t sigsize = tls->ctx->cipher_suites[0]->hash->digest_size;
            if ((ret = calc_cookie_signature(tls, properties, key_share.algorithm, ch.cookie.tbs, sig)) != 0)
                goto Exit;
            if (!(ch.cookie.signature.len == sigsize && ptls_mem_equal(ch.cookie.signature.base, sig, sigsize))) {
                ret = PTLS_ALERT_HANDSHAKE_FAILURE;
                goto Exit;
            }
            /* integrity check passed; update states */
            key_schedule_update_ch1hash_prefix(tls->key_schedule);
            key_schedule_update_hash(tls->key_schedule, ch.cookie.ch1_hash.base, ch.cookie.ch1_hash.len);
            key_schedule_extract(tls->key_schedule, ptls_iovec_init(NULL, 0));
            /* ... reusing sendbuf to rebuild HRR for hash calculation */
            size_t hrr_start = emitter->buf->off;
            EMIT_HELLO_RETRY_REQUEST(tls->key_schedule, ch.cookie.sent_key_share ? key_share.algorithm : NULL, {
                buffer_push_extension(emitter->buf, PTLS_EXTENSION_TYPE_COOKIE,
                                      { ptls_buffer_pushv(emitter->buf, ch.cookie.all.base, ch.cookie.all.len); });
            });
            emitter->buf->off = hrr_start;
            is_second_flight = 1;

        } else if (key_share.algorithm == NULL || (properties != NULL && properties->server.enforce_retry)) {

            /* send HelloRetryRequest  */
            if (ch.negotiated_groups.base == NULL) {
                ret = PTLS_ALERT_MISSING_EXTENSION;
                goto Exit;
            }
            ptls_key_exchange_algorithm_t *negotiated_group;
            if ((ret = select_negotiated_group(&negotiated_group, tls->ctx->key_exchanges, ch.negotiated_groups.base,
                                               ch.negotiated_groups.base + ch.negotiated_groups.len)) != 0)
                goto Exit;
            key_schedule_update_hash(tls->key_schedule, message.base, message.len);
            assert(tls->key_schedule->generation == 0);
            if (properties != NULL && properties->server.retry_uses_cookie) {
                /* emit HRR with cookie (note: we MUST omit KeyShare if the client has specified the correct one; see 46554f0) */
                EMIT_HELLO_RETRY_REQUEST(NULL, key_share.algorithm != NULL ? NULL : negotiated_group, {
                    ptls_buffer_t *sendbuf = emitter->buf;
                    buffer_push_extension(sendbuf, PTLS_EXTENSION_TYPE_COOKIE, {
                        ptls_buffer_push_block(sendbuf, 2, {
                            /* push to-be-signed data */
                            size_t tbs_start = sendbuf->off;
                            ptls_buffer_push_block(sendbuf, 2, {
                                /* first block of the cookie data is the hash(ch1) */
                                ptls_buffer_push_block(sendbuf, 1, {
                                    size_t sz = tls->cipher_suite->hash->digest_size;
                                    if ((ret = ptls_buffer_reserve(sendbuf, sz)) != 0)
                                        goto Exit;
                                    key_schedule_extract_ch1hash(tls->key_schedule, sendbuf->base + sendbuf->off);
                                    sendbuf->off += sz;
                                });
                                /* second is if we have sent key_share extension */
                                ptls_buffer_push(sendbuf, key_share.algorithm == NULL);
                                /* we can add more data here */
                            });
                            size_t tbs_len = sendbuf->off - tbs_start;
                            /* push the signature */
                            ptls_buffer_push_block(sendbuf, 1, {
                                size_t sz = tls->ctx->cipher_suites[0]->hash->digest_size;
                                if ((ret = ptls_buffer_reserve(sendbuf, sz)) != 0)
                                    goto Exit;
                                if ((ret = calc_cookie_signature(tls, properties, negotiated_group,
                                                                 ptls_iovec_init(sendbuf->base + tbs_start, tbs_len),
                                                                 sendbuf->base + sendbuf->off)) != 0)
                                    goto Exit;
                                sendbuf->off += sz;
                            });
                        });
                    });
                });
                if ((ret = push_change_cipher_spec(tls, emitter->buf)) != 0)
                    goto Exit;
                ret = PTLS_ERROR_STATELESS_RETRY;
            } else {
                /* invoking stateful retry; roll the key schedule and emit HRR */
                key_schedule_transform_post_ch1hash(tls->key_schedule);
                key_schedule_extract(tls->key_schedule, ptls_iovec_init(NULL, 0));
                EMIT_HELLO_RETRY_REQUEST(tls->key_schedule, key_share.algorithm != NULL ? NULL : negotiated_group, {});
                if ((ret = push_change_cipher_spec(tls, emitter->buf)) != 0)
                    goto Exit;
                tls->state = PTLS_STATE_SERVER_EXPECT_SECOND_CLIENT_HELLO;
                if (ch.psk.early_data_indication)
                    tls->skip_early_data = 1;
                ret = PTLS_ERROR_IN_PROGRESS;
            }
            goto Exit;
        }
    }

    /* handle unknown extensions */
    if ((ret = report_unknown_extensions(tls, properties, ch.unknown_extensions)) != 0)
        goto Exit;

    /* try psk handshake */
    if (!is_second_flight && ch.psk.hash_end != 0 &&
        (ch.psk.ke_modes & ((1u << PTLS_PSK_KE_MODE_PSK) | (1u << PTLS_PSK_KE_MODE_PSK_DHE))) != 0 &&
        tls->ctx->encrypt_ticket != NULL && !tls->ctx->require_client_authentication) {
        if ((ret = try_psk_handshake(tls, &psk_index, &accept_early_data, &ch,
                                     ptls_iovec_init(message.base, ch.psk.hash_end - message.base))) != 0) {
            goto Exit;
        }
    }

    /* If client authentication is enabled, we always force a full handshake.
     * TODO: Check for `post_handshake_auth` extension and if that is present, do not force full handshake!
     *       Remove also the check `!require_client_authentication` above.
     *
     * adjust key_schedule, determine handshake mode
     */
    if (psk_index == SIZE_MAX || tls->ctx->require_client_authentication) {
        key_schedule_update_hash(tls->key_schedule, message.base, message.len);
        if (!is_second_flight) {
            assert(tls->key_schedule->generation == 0);
            key_schedule_extract(tls->key_schedule, ptls_iovec_init(NULL, 0));
        }
        mode = HANDSHAKE_MODE_FULL;
        if (properties != NULL)
            properties->server.selected_psk_binder.len = 0;
    } else {
        key_schedule_update_hash(tls->key_schedule, ch.psk.hash_end, message.base + message.len - ch.psk.hash_end);
        if ((ch.psk.ke_modes & (1u << PTLS_PSK_KE_MODE_PSK)) != 0) {
            mode = HANDSHAKE_MODE_PSK;
        } else {
            assert((ch.psk.ke_modes & (1u << PTLS_PSK_KE_MODE_PSK_DHE)) != 0);
            mode = HANDSHAKE_MODE_PSK_DHE;
        }
        tls->is_psk_handshake = 1;
        if (properties != NULL) {
            ptls_iovec_t *selected = &ch.psk.identities.list[psk_index].binder;
            memcpy(properties->server.selected_psk_binder.base, selected->base, selected->len);
            properties->server.selected_psk_binder.len = selected->len;
        }
    }

    if (accept_early_data && tls->ctx->max_early_data_size != 0 && psk_index == 0) {
        if ((tls->early_data = malloc(sizeof(*tls->early_data))) == NULL) {
            ret = PTLS_ERROR_NO_MEMORY;
            goto Exit;
        }
        if ((ret = derive_exporter_secret(tls, 1)) != 0)
            goto Exit;
        if ((ret = setup_traffic_protection(tls, 0, "c e traffic", 1, 0)) != 0)
            goto Exit;
    }

    /* run key-exchange, to obtain pubkey and secret */
    if (mode != HANDSHAKE_MODE_PSK) {
        if (key_share.algorithm == NULL) {
            ret = ch.key_shares.base != NULL ? PTLS_ALERT_HANDSHAKE_FAILURE : PTLS_ALERT_MISSING_EXTENSION;
            goto Exit;
        }
        if ((ret = key_share.algorithm->exchange(&pubkey, &ecdh_secret, key_share.peer_key)) != 0)
            goto Exit;
        tls->key_share = key_share.algorithm;
    }

    /* send ServerHello */
    EMIT_SERVER_HELLO(tls->key_schedule,
                      { tls->ctx->random_bytes(emitter->buf->base + emitter->buf->off, PTLS_HELLO_RANDOM_SIZE); },
                      {
                          ptls_buffer_t *sendbuf = emitter->buf;
                          if (mode != HANDSHAKE_MODE_PSK) {
                              buffer_push_extension(sendbuf, PTLS_EXTENSION_TYPE_KEY_SHARE, {
                                  ptls_buffer_push16(sendbuf, key_share.algorithm->id);
                                  ptls_buffer_push_block(sendbuf, 2, { ptls_buffer_pushv(sendbuf, pubkey.base, pubkey.len); });
                              });
                          }
                          if (mode != HANDSHAKE_MODE_FULL) {
                              buffer_push_extension(sendbuf, PTLS_EXTENSION_TYPE_PRE_SHARED_KEY,
                                                    { ptls_buffer_push16(sendbuf, (uint16_t)psk_index); });
                          }
                      });
    if ((ret = push_change_cipher_spec(tls, emitter->buf)) != 0)
        goto Exit;

    /* create protection contexts for the handshake */
    assert(tls->key_schedule->generation == 1);
    key_schedule_extract(tls->key_schedule, ecdh_secret);
    if ((ret = setup_traffic_protection(tls, 1, "s hs traffic", 2, 0)) != 0)
        goto Exit;
    if (tls->early_data != NULL) {
        if ((ret = derive_secret(tls->key_schedule, tls->early_data->next_secret, "c hs traffic")) != 0)
            goto Exit;
        if (tls->ctx->update_traffic_key != NULL &&
            (ret = tls->ctx->update_traffic_key->cb(tls->ctx->update_traffic_key, tls, 0, 2, tls->early_data->next_secret)) != 0)
            goto Exit;
    } else {
        if ((ret = setup_traffic_protection(tls, 0, "c hs traffic", 2, 0)) != 0)
            goto Exit;
        if (ch.psk.early_data_indication)
            tls->skip_early_data = 1;
    }

    /* send EncryptedExtensions */
    push_message(emitter, tls->key_schedule, PTLS_HANDSHAKE_TYPE_ENCRYPTED_EXTENSIONS, {
        ptls_buffer_t *sendbuf = emitter->buf;
        ptls_buffer_push_block(sendbuf, 2, {
            if (tls->server_name != NULL) {
                /* In this event, the server SHALL include an extension of type "server_name" in the (extended) server
                 * hello. The "extension_data" field of this extension SHALL be empty. (RFC 6066 section 3) */
                buffer_push_extension(sendbuf, PTLS_EXTENSION_TYPE_SERVER_NAME, {});
            }
            if (tls->negotiated_protocol != NULL) {
                buffer_push_extension(sendbuf, PTLS_EXTENSION_TYPE_ALPN, {
                    ptls_buffer_push_block(sendbuf, 2, {
                        ptls_buffer_push_block(sendbuf, 1, {
                            ptls_buffer_pushv(sendbuf, tls->negotiated_protocol, strlen(tls->negotiated_protocol));
                        });
                    });
                });
            }
            if (tls->early_data != NULL)
                buffer_push_extension(sendbuf, PTLS_EXTENSION_TYPE_EARLY_DATA, {});
            if ((ret = push_additional_extensions(properties, sendbuf)) != 0)
                goto Exit;
        });
    });

    if (mode == HANDSHAKE_MODE_FULL) {
        /* send certificate request if client authentication is activated */
        if (tls->ctx->require_client_authentication) {
            push_message(emitter, tls->key_schedule, PTLS_HANDSHAKE_TYPE_CERTIFICATE_REQUEST, {
                /* certificate_request_context, this field SHALL be zero length, unless the certificate
                 * request is used for post-handshake authentication.
                 */
                ptls_buffer_t *sendbuf = emitter->buf;
                ptls_buffer_push(sendbuf, 0);
                /* extensions */
                ptls_buffer_push_block(sendbuf, 2, {
                    buffer_push_extension(sendbuf, PTLS_EXTENSION_TYPE_SIGNATURE_ALGORITHMS, {
                        if ((ret = push_signature_algorithms(sendbuf)) != 0)
                            goto Exit;
                    });
                });
            });

            if (ret != 0) {
                goto Exit;
            }
        }

        ret = send_certificate_and_certificate_verify(tls, emitter, &ch.signature_algorithms, ptls_iovec_init(NULL, 0),
                                                      PTLS_SERVER_CERTIFICATE_VERIFY_CONTEXT_STRING, ch.status_request);

        if (ret != 0) {
            goto Exit;
        }
    }

    send_finished(tls, emitter);

    assert(tls->key_schedule->generation == 2);
    if ((ret = key_schedule_extract(tls->key_schedule, ptls_iovec_init(NULL, 0))) != 0)
        goto Exit;
    if ((ret = setup_traffic_protection(tls, 1, "s ap traffic", 3, 0)) != 0)
        goto Exit;
    if ((ret = derive_secret(tls->key_schedule, tls->server.pending_traffic_secret, "c ap traffic")) != 0)
        goto Exit;
    if ((ret = derive_exporter_secret(tls, 0)) != 0)
        goto Exit;

    if (tls->early_data != NULL) {
        if (tls->ctx->omit_end_of_early_data) {
            if ((ret = retire_early_data_secret(tls, 0)) != 0)
                goto Exit;
            tls->state = PTLS_STATE_SERVER_EXPECT_FINISHED;
        } else {
            tls->state = PTLS_STATE_SERVER_EXPECT_END_OF_EARLY_DATA;
        }
    } else if (tls->ctx->require_client_authentication) {
        tls->state = PTLS_STATE_SERVER_EXPECT_CERTIFICATE;
    } else {
        tls->state = PTLS_STATE_SERVER_EXPECT_FINISHED;
    }

    /* send session ticket if necessary */
    if (ch.psk.ke_modes != 0 && tls->ctx->ticket_lifetime != 0) {
        if ((ret = send_session_ticket(tls, emitter)) != 0)
            goto Exit;
    }

    if (tls->ctx->require_client_authentication) {
        ret = PTLS_ERROR_IN_PROGRESS;
    } else {
        ret = 0;
    }

Exit:
    free(pubkey.base);
    free(ecdh_secret.base);
    ptls_clear_memory(finished_key, sizeof(finished_key));
    return ret;

#undef EMIT_SERVER_HELLO
#undef EMIT_HELLO_RETRY_REQUEST
}

static int server_handle_end_of_early_data(ptls_t *tls, ptls_iovec_t message)
{
    int ret;

    if ((ret = retire_early_data_secret(tls, 0)) != 0)
        goto Exit;

    key_schedule_update_hash(tls->key_schedule, message.base, message.len);
    tls->state = PTLS_STATE_SERVER_EXPECT_FINISHED;
    ret = PTLS_ERROR_IN_PROGRESS;

Exit:
    return ret;
}

static int server_handle_finished(ptls_t *tls, ptls_iovec_t message)
{
    int ret;

    if ((ret = verify_finished(tls, message)) != 0)
        return ret;

    memcpy(tls->traffic_protection.dec.secret, tls->server.pending_traffic_secret, sizeof(tls->server.pending_traffic_secret));
    ptls_clear_memory(tls->server.pending_traffic_secret, sizeof(tls->server.pending_traffic_secret));
    if ((ret = setup_traffic_protection(tls, 0, NULL, 3, 0)) != 0)
        return ret;

    key_schedule_update_hash(tls->key_schedule, message.base, message.len);

    tls->state = PTLS_STATE_SERVER_POST_HANDSHAKE;
    return 0;
}

static int parse_record_header(struct st_ptls_record_t *rec, const uint8_t *src)
{
    rec->type = src[0];
    rec->version = ntoh16(src + 1);
    rec->length = ntoh16(src + 3);

    if (rec->length >
        (size_t)(rec->type == PTLS_CONTENT_TYPE_APPDATA ? PTLS_MAX_ENCRYPTED_RECORD_SIZE : PTLS_MAX_PLAINTEXT_RECORD_SIZE))
        return PTLS_ALERT_DECODE_ERROR;

    return 0;
}

static int parse_record(ptls_t *tls, struct st_ptls_record_t *rec, const uint8_t *src, size_t *len)
{
    int ret;

    if (tls->recvbuf.rec.base == NULL && *len >= 5) {
        /* fast path */
        if ((ret = parse_record_header(rec, src)) != 0)
            return ret;
        if (5 + rec->length <= *len) {
            rec->fragment = src + 5;
            *len = rec->length + 5;
            return 0;
        }
    }

    /* slow path */
    const uint8_t *const end = src + *len;
    *rec = (struct st_ptls_record_t){0};

    if (tls->recvbuf.rec.base == NULL) {
        ptls_buffer_init(&tls->recvbuf.rec, "", 0);
        if ((ret = ptls_buffer_reserve(&tls->recvbuf.rec, 5)) != 0)
            return ret;
    }

    /* fill and parse the header */
    while (tls->recvbuf.rec.off < 5) {
        if (src == end)
            return PTLS_ERROR_IN_PROGRESS;
        tls->recvbuf.rec.base[tls->recvbuf.rec.off++] = *src++;
    }
    if ((ret = parse_record_header(rec, tls->recvbuf.rec.base)) != 0)
        return ret;

    /* fill the fragment */
    size_t addlen = rec->length + 5 - tls->recvbuf.rec.off;
    if (addlen != 0) {
        if ((ret = ptls_buffer_reserve(&tls->recvbuf.rec, addlen)) != 0)
            return ret;
        if (addlen > (size_t)(end - src))
            addlen = end - src;
        if (addlen != 0) {
            memcpy(tls->recvbuf.rec.base + tls->recvbuf.rec.off, src, addlen);
            tls->recvbuf.rec.off += addlen;
            src += addlen;
        }
    }

    /* set rec->fragment if a complete record has been parsed */
    if (tls->recvbuf.rec.off == rec->length + 5) {
        rec->fragment = tls->recvbuf.rec.base + 5;
        ret = 0;
    } else {
        ret = PTLS_ERROR_IN_PROGRESS;
    }

    *len -= end - src;
    return ret;
}

static void update_open_count(ptls_context_t *ctx, ssize_t delta)
{
    if (ctx->update_open_count != NULL)
        ctx->update_open_count->cb(ctx->update_open_count, delta);
}

ptls_t *ptls_new(ptls_context_t *ctx, int is_server)
{
    ptls_t *tls;

    assert(ctx->get_time != NULL && "please set ctx->get_time to `&ptls_get_time`; see #92");

    if ((tls = malloc(sizeof(*tls))) == NULL)
        return NULL;

    update_open_count(ctx, 1);
    *tls = (ptls_t){ctx};
    tls->is_server = is_server;
    tls->send_change_cipher_spec = ctx->send_change_cipher_spec;
    if (!is_server) {
        tls->state = PTLS_STATE_CLIENT_HANDSHAKE_START;
        tls->ctx->random_bytes(tls->client_random, sizeof(tls->client_random));
        tls->ctx->random_bytes(tls->client.legacy_session_id, sizeof(tls->client.legacy_session_id));
    } else {
        tls->state = PTLS_STATE_SERVER_EXPECT_CLIENT_HELLO;
    }

    return tls;
}

void ptls_free(ptls_t *tls)
{
    ptls_buffer_dispose(&tls->recvbuf.rec);
    ptls_buffer_dispose(&tls->recvbuf.mess);
    free_exporter_master_secret(tls, 1);
    free_exporter_master_secret(tls, 0);
    if (tls->key_schedule != NULL)
        key_schedule_free(tls->key_schedule);
    if (tls->traffic_protection.dec.aead != NULL)
        ptls_aead_free(tls->traffic_protection.dec.aead);
    if (tls->traffic_protection.enc.aead != NULL)
        ptls_aead_free(tls->traffic_protection.enc.aead);
    free(tls->server_name);
    free(tls->negotiated_protocol);
    if (tls->is_server) {
        /* nothing to do */
    } else {
        if (tls->client.key_share_ctx != NULL)
            tls->client.key_share_ctx->on_exchange(&tls->client.key_share_ctx, NULL, ptls_iovec_init(NULL, 0));
        if (tls->client.certificate_request.context.base != NULL)
            free(tls->client.certificate_request.context.base);
    }
    if (tls->certificate_verify.cb != NULL) {
        tls->certificate_verify.cb(tls->certificate_verify.verify_ctx, ptls_iovec_init(NULL, 0), ptls_iovec_init(NULL, 0));
    }
    if (tls->early_data != NULL) {
        ptls_clear_memory(tls->early_data, sizeof(*tls->early_data));
        free(tls->early_data);
    }
    update_open_count(tls->ctx, -1);
    ptls_clear_memory(tls, sizeof(*tls));
    free(tls);
}

ptls_context_t *ptls_get_context(ptls_t *tls)
{
    return tls->ctx;
}

void ptls_set_context(ptls_t *tls, ptls_context_t *ctx)
{
    update_open_count(ctx, 1);
    update_open_count(tls->ctx, -1);
    tls->ctx = ctx;
}

ptls_iovec_t ptls_get_client_random(ptls_t *tls)
{
    return ptls_iovec_init(tls->client_random, PTLS_HELLO_RANDOM_SIZE);
}

ptls_cipher_suite_t *ptls_get_cipher(ptls_t *tls)
{
    return tls->cipher_suite;
}

const char *ptls_get_server_name(ptls_t *tls)
{
    return tls->server_name;
}

int ptls_set_server_name(ptls_t *tls, const char *server_name, size_t server_name_len)
{
    char *duped = NULL;

    if (server_name != NULL) {
        if (server_name_len == 0)
            server_name_len = strlen(server_name);
        if ((duped = malloc(server_name_len + 1)) == NULL)
            return PTLS_ERROR_NO_MEMORY;
        memcpy(duped, server_name, server_name_len);
        duped[server_name_len] = '\0';
    }

    free(tls->server_name);
    tls->server_name = duped;

    return 0;
}

const char *ptls_get_negotiated_protocol(ptls_t *tls)
{
    return tls->negotiated_protocol;
}

int ptls_set_negotiated_protocol(ptls_t *tls, const char *protocol, size_t protocol_len)
{
    char *duped = NULL;

    if (protocol != NULL) {
        if (protocol_len == 0)
            protocol_len = strlen(protocol);
        if ((duped = malloc(protocol_len + 1)) == NULL)
            return PTLS_ERROR_NO_MEMORY;
        memcpy(duped, protocol, protocol_len);
        duped[protocol_len] = '\0';
    }

    free(tls->negotiated_protocol);
    tls->negotiated_protocol = duped;

    return 0;
}

int ptls_handshake_is_complete(ptls_t *tls)
{
    return tls->state >= PTLS_STATE_POST_HANDSHAKE_MIN;
}

int ptls_is_psk_handshake(ptls_t *tls)
{
    return tls->is_psk_handshake;
}

void **ptls_get_data_ptr(ptls_t *tls)
{
    return &tls->data_ptr;
}

static int handle_handshake_message(ptls_t *tls, struct st_ptls_message_emitter_t *emitter, ptls_iovec_t message,
                                    int is_end_of_record, ptls_handshake_properties_t *properties)
{
    uint8_t type = message.base[0];
    int ret;

    switch (tls->state) {
    case PTLS_STATE_CLIENT_EXPECT_SERVER_HELLO:
    case PTLS_STATE_CLIENT_EXPECT_SECOND_SERVER_HELLO:
        if (type == PTLS_HANDSHAKE_TYPE_SERVER_HELLO && is_end_of_record) {
            ret = client_handle_hello(tls, emitter, message, properties);
        } else {
            ret = PTLS_ALERT_UNEXPECTED_MESSAGE;
        }
        break;
    case PTLS_STATE_CLIENT_EXPECT_ENCRYPTED_EXTENSIONS:
        if (type == PTLS_HANDSHAKE_TYPE_ENCRYPTED_EXTENSIONS) {
            ret = client_handle_encrypted_extensions(tls, message, properties);
        } else {
            ret = PTLS_ALERT_UNEXPECTED_MESSAGE;
        }
        break;
    case PTLS_STATE_CLIENT_EXPECT_CERTIFICATE_REQUEST_OR_CERTIFICATE:
        switch (type) {
        case PTLS_HANDSHAKE_TYPE_CERTIFICATE_REQUEST:
            ret = client_handle_certificate_request(tls, message, properties);
            break;
        case PTLS_HANDSHAKE_TYPE_CERTIFICATE:
            ret = client_handle_certificate(tls, message);
            break;
        default:
            ret = PTLS_ALERT_UNEXPECTED_MESSAGE;
            break;
        }
        break;
    case PTLS_STATE_CLIENT_EXPECT_CERTIFICATE:
        if (type == PTLS_HANDSHAKE_TYPE_CERTIFICATE) {
            ret = client_handle_certificate(tls, message);
        } else {
            ret = PTLS_ALERT_UNEXPECTED_MESSAGE;
        }
        break;
    case PTLS_STATE_CLIENT_EXPECT_CERTIFICATE_VERIFY:
        if (type == PTLS_HANDSHAKE_TYPE_CERTIFICATE_VERIFY) {
            ret = client_handle_certificate_verify(tls, message);
        } else {
            ret = PTLS_ALERT_UNEXPECTED_MESSAGE;
        }
        break;
    case PTLS_STATE_CLIENT_EXPECT_FINISHED:
        if (type == PTLS_HANDSHAKE_TYPE_FINISHED && is_end_of_record) {
            ret = client_handle_finished(tls, emitter, message);
        } else {
            ret = PTLS_ALERT_UNEXPECTED_MESSAGE;
        }
        break;
    case PTLS_STATE_SERVER_EXPECT_CLIENT_HELLO:
    case PTLS_STATE_SERVER_EXPECT_SECOND_CLIENT_HELLO:
        if (type == PTLS_HANDSHAKE_TYPE_CLIENT_HELLO && is_end_of_record) {
            ret = server_handle_hello(tls, emitter, message, properties);
        } else {
            ret = PTLS_ALERT_HANDSHAKE_FAILURE;
        }
        break;
    case PTLS_STATE_SERVER_EXPECT_CERTIFICATE:
        if (type == PTLS_HANDSHAKE_TYPE_CERTIFICATE) {
            ret = server_handle_certificate(tls, message);
        } else {
            ret = PTLS_ALERT_UNEXPECTED_MESSAGE;
        }
        break;
    case PTLS_STATE_SERVER_EXPECT_CERTIFICATE_VERIFY:
        if (type == PTLS_HANDSHAKE_TYPE_CERTIFICATE_VERIFY) {
            ret = server_handle_certificate_verify(tls, message);
        } else {
            ret = PTLS_ALERT_UNEXPECTED_MESSAGE;
        }
        break;
    case PTLS_STATE_SERVER_EXPECT_END_OF_EARLY_DATA:
        assert(!tls->ctx->omit_end_of_early_data);
        if (type == PTLS_HANDSHAKE_TYPE_END_OF_EARLY_DATA) {
            ret = server_handle_end_of_early_data(tls, message);
        } else {
            ret = PTLS_ALERT_UNEXPECTED_MESSAGE;
        }
        break;
    case PTLS_STATE_SERVER_EXPECT_FINISHED:
        if (type == PTLS_HANDSHAKE_TYPE_FINISHED && is_end_of_record) {
            ret = server_handle_finished(tls, message);
        } else {
            ret = PTLS_ALERT_HANDSHAKE_FAILURE;
        }
        break;
    case PTLS_STATE_CLIENT_POST_HANDSHAKE:
        switch (type) {
        case PTLS_HANDSHAKE_TYPE_NEW_SESSION_TICKET:
            ret = client_handle_new_session_ticket(tls, message);
            break;
        default:
            ret = PTLS_ALERT_UNEXPECTED_MESSAGE;
            break;
        }
        break;
    case PTLS_STATE_SERVER_POST_HANDSHAKE:
        ret = PTLS_ALERT_UNEXPECTED_MESSAGE;
        break;
    default:
        assert(!"unexpected state");
        break;
    }

    return ret;
}

static int handle_alert(ptls_t *tls, const uint8_t *src, size_t len)
{
    if (len != 2)
        return PTLS_ALERT_DECODE_ERROR;

    uint8_t level = src[0], desc = src[1];

    /* ignore certain warnings */
    if (level == PTLS_ALERT_LEVEL_WARNING) {
        switch (desc) {
        case PTLS_ALERT_USER_CANCELED:
            return 0;
        default:
            break;
        }
    }

    /* all other alerts are considered fatal, regardless of the transmitted level (section 6) */
    return PTLS_ALERT_TO_PEER_ERROR(desc);
}

static int handle_handshake_record(ptls_t *tls,
                                   int (*cb)(ptls_t *tls, struct st_ptls_message_emitter_t *emitter, ptls_iovec_t message,
                                             int is_end_of_record, ptls_handshake_properties_t *properties),
                                   struct st_ptls_message_emitter_t *emitter, struct st_ptls_record_t *rec,
                                   ptls_handshake_properties_t *properties)
{
    int ret;

    /* handshake */
    if (rec->type != PTLS_CONTENT_TYPE_HANDSHAKE)
        return PTLS_ALERT_DECODE_ERROR;

    /* flatten the unhandled messages */
    const uint8_t *src, *src_end;
    if (tls->recvbuf.mess.base == NULL) {
        src = rec->fragment;
        src_end = src + rec->length;
    } else {
        if ((ret = ptls_buffer_reserve(&tls->recvbuf.mess, rec->length)) != 0)
            return ret;
        memcpy(tls->recvbuf.mess.base + tls->recvbuf.mess.off, rec->fragment, rec->length);
        tls->recvbuf.mess.off += rec->length;
        src = tls->recvbuf.mess.base;
        src_end = src + tls->recvbuf.mess.off;
    }

    /* handle the messages */
    ret = PTLS_ERROR_IN_PROGRESS;
    while (src_end - src >= 4) {
        size_t mess_len = 4 + ntoh24(src + 1);
        if (src_end - src < (int)mess_len)
            break;
        ret = cb(tls, emitter, ptls_iovec_init(src, mess_len), src_end - src == mess_len, properties);
        switch (ret) {
        case 0:
        case PTLS_ERROR_IN_PROGRESS:
            break;
        default:
            ptls_buffer_dispose(&tls->recvbuf.mess);
            return ret;
        }
        src += mess_len;
    }

    /* keep last partial message in buffer */
    if (src != src_end) {
        if (tls->recvbuf.mess.base == NULL) {
            ptls_buffer_init(&tls->recvbuf.mess, "", 0);
            if ((ret = ptls_buffer_reserve(&tls->recvbuf.mess, src_end - src)) != 0)
                return ret;
            memcpy(tls->recvbuf.mess.base, src, src_end - src);
        } else {
            memmove(tls->recvbuf.mess.base, src, src_end - src);
        }
        tls->recvbuf.mess.off = src_end - src;
        ret = PTLS_ERROR_IN_PROGRESS;
    } else {
        ptls_buffer_dispose(&tls->recvbuf.mess);
    }

    return ret;
}

static int handle_input(ptls_t *tls, struct st_ptls_message_emitter_t *emitter, ptls_buffer_t *decryptbuf, const void *input,
                        size_t *inlen, ptls_handshake_properties_t *properties)
{
    struct st_ptls_record_t rec;
    int ret;

    /* extract the record */
    if ((ret = parse_record(tls, &rec, input, inlen)) != 0)
        return ret;
    assert(rec.fragment != NULL);

    /* decrypt the record */
    if (rec.type == PTLS_CONTENT_TYPE_CHANGE_CIPHER_SPEC) {
        if (tls->state < PTLS_STATE_POST_HANDSHAKE_MIN) {
            if (!(rec.length == 1 && rec.fragment[0] == 0x01))
                return PTLS_ALERT_ILLEGAL_PARAMETER;
        } else {
            return PTLS_ALERT_HANDSHAKE_FAILURE;
        }
        ret = PTLS_ERROR_IN_PROGRESS;
        goto NextRecord;
    }
    if (tls->traffic_protection.dec.aead != NULL && rec.type != PTLS_CONTENT_TYPE_ALERT) {
        if (rec.type != PTLS_CONTENT_TYPE_APPDATA)
            return PTLS_ALERT_HANDSHAKE_FAILURE;
        if ((ret = ptls_buffer_reserve(decryptbuf, 5 + rec.length)) != 0)
            return ret;
        if ((ret = aead_decrypt(&tls->traffic_protection.dec, decryptbuf->base + decryptbuf->off, &rec.length, rec.fragment,
                                rec.length)) != 0) {
            if (tls->skip_early_data) {
                ret = PTLS_ERROR_IN_PROGRESS;
                goto NextRecord;
            }
            return ret;
        }
        rec.fragment = decryptbuf->base + decryptbuf->off;
        /* skip padding */
        for (; rec.length != 0; --rec.length)
            if (rec.fragment[rec.length - 1] != 0)
                break;
        if (rec.length == 0)
            return PTLS_ALERT_UNEXPECTED_MESSAGE;
        rec.type = rec.fragment[--rec.length];
    } else if (rec.type == PTLS_CONTENT_TYPE_APPDATA && tls->skip_early_data) {
        ret = PTLS_ERROR_IN_PROGRESS;
        goto NextRecord;
    }

    if (tls->recvbuf.mess.base != NULL || rec.type == PTLS_CONTENT_TYPE_HANDSHAKE) {
        /* handshake record */
        ret = handle_handshake_record(tls, handle_handshake_message, emitter, &rec, properties);
    } else {
        /* handling of an alert or an application record */
        switch (rec.type) {
        case PTLS_CONTENT_TYPE_APPDATA:
            if (tls->state >= PTLS_STATE_POST_HANDSHAKE_MIN) {
                decryptbuf->off += rec.length;
                ret = 0;
            } else if (tls->state == PTLS_STATE_SERVER_EXPECT_END_OF_EARLY_DATA) {
                if (tls->traffic_protection.dec.aead != NULL)
                    decryptbuf->off += rec.length;
                ret = 0;
            } else {
                ret = PTLS_ALERT_UNEXPECTED_MESSAGE;
            }
            break;
        case PTLS_CONTENT_TYPE_ALERT:
            ret = handle_alert(tls, rec.fragment, rec.length);
            break;
        default:
            ret = PTLS_ALERT_UNEXPECTED_MESSAGE;
            break;
        }
    }

NextRecord:
    ptls_buffer_dispose(&tls->recvbuf.rec);
    return ret;
}

int ptls_handshake(ptls_t *tls, ptls_buffer_t *_sendbuf, const void *input, size_t *inlen, ptls_handshake_properties_t *properties)
{
    struct st_ptls_record_message_emitter_t emitter = {
        {_sendbuf, &tls->traffic_protection.enc, 5, begin_record_message, commit_record_message}};
    size_t sendbuf_orig_off = emitter.super.buf->off;
    int ret;

    assert(tls->state < PTLS_STATE_POST_HANDSHAKE_MIN);

    /* special handlings */
    switch (tls->state) {
    case PTLS_STATE_CLIENT_HANDSHAKE_START: {
        assert(input == NULL || *inlen == 0);
        assert(tls->ctx->key_exchanges[0] != NULL);
        return send_client_hello(tls, &emitter.super, properties, NULL);
    }
    default:
        break;
    }

    const uint8_t *src = input, *const src_end = src + *inlen;
    ptls_buffer_t decryptbuf;
    uint8_t decryptbuf_small[256];

    ptls_buffer_init(&decryptbuf, decryptbuf_small, sizeof(decryptbuf_small));

    /* perform handhake until completion or until all the input has been swallowed */
    ret = PTLS_ERROR_IN_PROGRESS;
    while (ret == PTLS_ERROR_IN_PROGRESS && src != src_end) {
        size_t consumed = src_end - src;
        ret = handle_input(tls, &emitter.super, &decryptbuf, src, &consumed, properties);
        src += consumed;
        assert(decryptbuf.off == 0);
    }

    ptls_buffer_dispose(&decryptbuf);

    switch (ret) {
    case 0:
    case PTLS_ERROR_IN_PROGRESS:
    case PTLS_ERROR_STATELESS_RETRY:
        break;
    default:
        /* flush partially written response */
        ptls_clear_memory(emitter.super.buf->base + sendbuf_orig_off, emitter.super.buf->off - sendbuf_orig_off);
        emitter.super.buf->off = sendbuf_orig_off;
        /* send alert immediately */
        if (PTLS_ERROR_GET_CLASS(ret) != PTLS_ERROR_CLASS_PEER_ALERT)
            if (ptls_send_alert(tls, emitter.super.buf, PTLS_ALERT_LEVEL_FATAL,
                                PTLS_ERROR_GET_CLASS(ret) == PTLS_ERROR_CLASS_SELF_ALERT ? ret : PTLS_ALERT_INTERNAL_ERROR) != 0)
                emitter.super.buf->off = sendbuf_orig_off;
        break;
    }

    *inlen -= src_end - src;
    return ret;
}

int ptls_receive(ptls_t *tls, ptls_buffer_t *decryptbuf, const void *_input, size_t *inlen)
{
    const uint8_t *input = (const uint8_t *)_input, *const end = input + *inlen;
    size_t decryptbuf_orig_size = decryptbuf->off;
    int ret = 0;

    assert(tls->state >= PTLS_STATE_SERVER_EXPECT_END_OF_EARLY_DATA);

    /* loop until we decrypt some application data (or an error) */
    while (ret == 0 && input != end && decryptbuf_orig_size == decryptbuf->off) {
        size_t consumed = end - input;
        ret = handle_input(tls, NULL, decryptbuf, input, &consumed, NULL);
        input += consumed;

        switch (ret) {
        case 0:
            break;
        case PTLS_ERROR_IN_PROGRESS:
            ret = 0;
            break;
        case PTLS_ERROR_CLASS_PEER_ALERT + PTLS_ALERT_CLOSE_NOTIFY:
            /* TODO send close alert */
            break;
        default:
            if (PTLS_ERROR_GET_CLASS(ret) == PTLS_ERROR_CLASS_SELF_ALERT) {
                /* TODO send alert */
            }
            break;
        }
    }

    *inlen -= end - input;

    return ret;
}

int ptls_send(ptls_t *tls, ptls_buffer_t *sendbuf, const void *input, size_t inlen)
{
    assert(tls->traffic_protection.enc.aead != NULL);
    return buffer_push_encrypted_records(sendbuf, PTLS_CONTENT_TYPE_APPDATA, input, inlen, &tls->traffic_protection.enc);
}

size_t ptls_get_record_overhead(ptls_t *tls)
{
    return 6 + tls->traffic_protection.enc.aead->algo->tag_size;
}

int ptls_send_alert(ptls_t *tls, ptls_buffer_t *sendbuf, uint8_t level, uint8_t description)
{
    size_t rec_start = sendbuf->off;
    int ret = 0;

    buffer_push_record(sendbuf, PTLS_CONTENT_TYPE_ALERT, { ptls_buffer_push(sendbuf, level, description); });
    /* encrypt the alert if we have the encryption keys, unless when it is the early data key */
    if (tls->traffic_protection.enc.aead != NULL && !(tls->state <= PTLS_STATE_CLIENT_EXPECT_FINISHED)) {
        if ((ret = buffer_encrypt_record(sendbuf, rec_start, &tls->traffic_protection.enc)) != 0)
            goto Exit;
    }

Exit:
    return ret;
}

int ptls_export_secret(ptls_t *tls, void *output, size_t outlen, const char *label, ptls_iovec_t context_value, int is_early)
{
    ptls_hash_algorithm_t *algo = tls->key_schedule->hashes[0].algo;
    uint8_t *master_secret = is_early ? tls->exporter_master_secret.early : tls->exporter_master_secret.one_rtt,
            derived_secret[PTLS_MAX_DIGEST_SIZE], context_value_hash[PTLS_MAX_DIGEST_SIZE];
    int ret;

    if (master_secret == NULL) {
        if (is_early) {
            switch (tls->state) {
            case PTLS_STATE_CLIENT_HANDSHAKE_START:
            case PTLS_STATE_SERVER_EXPECT_CLIENT_HELLO:
                ret = PTLS_ERROR_IN_PROGRESS;
                break;
            default:
                ret = PTLS_ERROR_NOT_AVAILABLE;
                break;
            }
        } else {
            ret = PTLS_ERROR_IN_PROGRESS;
        }
        return ret;
    }

    if ((ret = ptls_calc_hash(algo, context_value_hash, context_value.base, context_value.len)) != 0)
        return ret;

    if ((ret = hkdf_expand_label(algo, derived_secret, algo->digest_size, ptls_iovec_init(master_secret, algo->digest_size), label,
                                 ptls_iovec_init(algo->empty_digest, algo->digest_size), tls->key_schedule->hkdf_label_prefix)) !=
        0)
        goto Exit;
    ret = hkdf_expand_label(algo, output, outlen, ptls_iovec_init(derived_secret, algo->digest_size), "exporter",
                            ptls_iovec_init(context_value_hash, algo->digest_size), tls->key_schedule->hkdf_label_prefix);

Exit:
    ptls_clear_memory(derived_secret, sizeof(derived_secret));
    ptls_clear_memory(context_value_hash, sizeof(context_value_hash));
    return ret;
}

struct st_picotls_hmac_context_t {
    ptls_hash_context_t super;
    ptls_hash_algorithm_t *algo;
    ptls_hash_context_t *hash;
    uint8_t key[1];
};

static void hmac_update(ptls_hash_context_t *_ctx, const void *src, size_t len)
{
    struct st_picotls_hmac_context_t *ctx = (struct st_picotls_hmac_context_t *)_ctx;
    ctx->hash->update(ctx->hash, src, len);
}

static void hmac_apply_key(struct st_picotls_hmac_context_t *ctx, uint8_t pad)
{
    size_t i;

    for (i = 0; i != ctx->algo->block_size; ++i)
        ctx->key[i] ^= pad;
    ctx->hash->update(ctx->hash, ctx->key, ctx->algo->block_size);
    for (i = 0; i != ctx->algo->block_size; ++i)
        ctx->key[i] ^= pad;
}

static void hmac_final(ptls_hash_context_t *_ctx, void *md, ptls_hash_final_mode_t mode)
{
    struct st_picotls_hmac_context_t *ctx = (struct st_picotls_hmac_context_t *)_ctx;

    assert(mode != PTLS_HASH_FINAL_MODE_SNAPSHOT || !"not supported");

    if (md != NULL) {
        ctx->hash->final(ctx->hash, md, PTLS_HASH_FINAL_MODE_RESET);
        hmac_apply_key(ctx, 0x5c);
        ctx->hash->update(ctx->hash, md, ctx->algo->digest_size);
    }
    ctx->hash->final(ctx->hash, md, mode);

    switch (mode) {
    case PTLS_HASH_FINAL_MODE_FREE:
        ptls_clear_memory(ctx->key, ctx->algo->block_size);
        free(ctx);
        break;
    case PTLS_HASH_FINAL_MODE_RESET:
        hmac_apply_key(ctx, 0x36);
        break;
    default:
        assert(!"FIXME");
        break;
    }
}

int ptls_calc_hash(ptls_hash_algorithm_t *algo, void *output, const void *src, size_t len)
{
    ptls_hash_context_t *ctx;

    if ((ctx = algo->create()) == NULL)
        return PTLS_ERROR_NO_MEMORY;
    ctx->update(ctx, src, len);
    ctx->final(ctx, output, PTLS_HASH_FINAL_MODE_FREE);
    return 0;
}

ptls_hash_context_t *ptls_hmac_create(ptls_hash_algorithm_t *algo, const void *key, size_t key_size)
{
    struct st_picotls_hmac_context_t *ctx;

    assert(key_size <= algo->block_size);

    if ((ctx = malloc(offsetof(struct st_picotls_hmac_context_t, key) + algo->block_size)) == NULL)
        return NULL;

    *ctx = (struct st_picotls_hmac_context_t){{hmac_update, hmac_final}, algo};
    if ((ctx->hash = algo->create()) == NULL) {
        free(ctx);
        return NULL;
    }
    memset(ctx->key, 0, algo->block_size);
    memcpy(ctx->key, key, key_size);

    hmac_apply_key(ctx, 0x36);

    return &ctx->super;
}

int ptls_hkdf_extract(ptls_hash_algorithm_t *algo, void *output, ptls_iovec_t salt, ptls_iovec_t ikm)
{
    ptls_hash_context_t *hash;

    if (salt.len == 0)
        salt = ptls_iovec_init(zeroes_of_max_digest_size, algo->digest_size);

    if ((hash = ptls_hmac_create(algo, salt.base, salt.len)) == NULL)
        return PTLS_ERROR_NO_MEMORY;
    hash->update(hash, ikm.base, ikm.len);
    hash->final(hash, output, PTLS_HASH_FINAL_MODE_FREE);
    return 0;
}

int ptls_hkdf_expand(ptls_hash_algorithm_t *algo, void *output, size_t outlen, ptls_iovec_t prk, ptls_iovec_t info)
{
    ptls_hash_context_t *hmac = NULL;
    size_t i;
    uint8_t digest[PTLS_MAX_DIGEST_SIZE];

    for (i = 0; (i * algo->digest_size) < outlen; ++i) {
        if (hmac == NULL) {
            if ((hmac = ptls_hmac_create(algo, prk.base, prk.len)) == NULL)
                return PTLS_ERROR_NO_MEMORY;
        } else {
            hmac->update(hmac, digest, algo->digest_size);
        }
        hmac->update(hmac, info.base, info.len);
        uint8_t gen = (uint8_t)(i + 1);
        hmac->update(hmac, &gen, 1);
        hmac->final(hmac, digest, 1);

        size_t off_start = i * algo->digest_size, off_end = off_start + algo->digest_size;
        if (off_end > outlen)
            off_end = outlen;
        memcpy((uint8_t *)output + off_start, digest, off_end - off_start);
    }

    if (hmac != NULL)
        hmac->final(hmac, NULL, PTLS_HASH_FINAL_MODE_FREE);

    ptls_clear_memory(digest, algo->digest_size);

    return 0;
}

int hkdf_expand_label(ptls_hash_algorithm_t *algo, void *output, size_t outlen, ptls_iovec_t secret, const char *label,
                      ptls_iovec_t hash_value, const char *label_prefix)
{
    ptls_buffer_t hkdf_label;
    uint8_t hkdf_label_buf[512];
    int ret;

    assert(label_prefix != NULL);

    ptls_buffer_init(&hkdf_label, hkdf_label_buf, sizeof(hkdf_label_buf));

    ptls_buffer_push16(&hkdf_label, (uint16_t)outlen);
    ptls_buffer_push_block(&hkdf_label, 1, {
        ptls_buffer_pushv(&hkdf_label, label_prefix, strlen(label_prefix));
        ptls_buffer_pushv(&hkdf_label, label, strlen(label));
    });
    ptls_buffer_push_block(&hkdf_label, 1, { ptls_buffer_pushv(&hkdf_label, hash_value.base, hash_value.len); });

    ret = ptls_hkdf_expand(algo, output, outlen, secret, ptls_iovec_init(hkdf_label.base, hkdf_label.off));

Exit:
    ptls_buffer_dispose(&hkdf_label);
    return ret;
}

int ptls_hkdf_expand_label(ptls_hash_algorithm_t *algo, void *output, size_t outlen, ptls_iovec_t secret, const char *label,
                           ptls_iovec_t hash_value, const char *label_prefix)
{
    /* the handshake layer should call hkdf_expand_label directly, always setting key_schedule->hkdf_label_prefix as the argument */
    if (label_prefix == NULL)
        label_prefix = PTLS_HKDF_EXPAND_LABEL_PREFIX;
    return hkdf_expand_label(algo, output, outlen, secret, label, hash_value, label_prefix);
}

ptls_cipher_context_t *ptls_cipher_new(ptls_cipher_algorithm_t *algo, int is_enc, const void *key)
{
    ptls_cipher_context_t *ctx;

    if ((ctx = (ptls_cipher_context_t *)malloc(algo->context_size)) == NULL)
        return NULL;
    *ctx = (ptls_cipher_context_t){algo};
    if (algo->setup_crypto(ctx, is_enc, key) != 0) {
        free(ctx);
        ctx = NULL;
    }
    return ctx;
}

void ptls_cipher_free(ptls_cipher_context_t *ctx)
{
    ctx->do_dispose(ctx);
    free(ctx);
}

ptls_aead_context_t *ptls_aead_new(ptls_aead_algorithm_t *aead, ptls_hash_algorithm_t *hash, int is_enc, const void *secret,
                                   const char *label_prefix)
{
    ptls_aead_context_t *ctx;
    uint8_t key[PTLS_MAX_SECRET_SIZE];
    int ret;

    if ((ctx = (ptls_aead_context_t *)malloc(aead->context_size)) == NULL)
        return NULL;

    *ctx = (ptls_aead_context_t){aead};
    if ((ret = get_traffic_key(hash, key, aead->key_size, 0, secret, label_prefix)) != 0)
        goto Exit;
    if ((ret = get_traffic_key(hash, ctx->static_iv, aead->iv_size, 1, secret, label_prefix)) != 0)
        goto Exit;
    ret = aead->setup_crypto(ctx, is_enc, key);

Exit:
    ptls_clear_memory(key, aead->key_size);
    if (ret != 0) {
        ptls_clear_memory(ctx->static_iv, aead->iv_size);
        free(ctx);
        ctx = NULL;
    }

    return ctx;
}

void ptls_aead_free(ptls_aead_context_t *ctx)
{
    ctx->dispose_crypto(ctx);
    ptls_clear_memory(ctx->static_iv, ctx->algo->iv_size);
    free(ctx);
}

size_t ptls_aead_encrypt(ptls_aead_context_t *ctx, void *output, const void *input, size_t inlen, uint64_t seq, const void *aad,
                         size_t aadlen)
{
    size_t off = 0;

    ptls_aead_encrypt_init(ctx, seq, aad, aadlen);
    off += ptls_aead_encrypt_update(ctx, ((uint8_t *)output) + off, input, inlen);
    off += ptls_aead_encrypt_final(ctx, ((uint8_t *)output) + off);

    return off;
}

void ptls_aead__build_iv(ptls_aead_context_t *ctx, uint8_t *iv, uint64_t seq)
{
    size_t iv_size = ctx->algo->iv_size, i;
    const uint8_t *s = ctx->static_iv;
    uint8_t *d = iv;

    /* build iv */
    for (i = iv_size - 8; i != 0; --i)
        *d++ = *s++;
    i = 64;
    do {
        i -= 8;
        *d++ = *s++ ^ (uint8_t)(seq >> i);
    } while (i != 0);
}

static void clear_memory(void *p, size_t len)
{
    if (len != 0)
        memset(p, 0, len);
}

void (*volatile ptls_clear_memory)(void *p, size_t len) = clear_memory;

static int mem_equal(const void *_x, const void *_y, size_t len)
{
    const volatile uint8_t *x = _x, *y = _y;
    uint8_t t = 0;

    for (; len != 0; --len)
        t |= *x++ ^ *y++;

    return t == 0;
}

int (*volatile ptls_mem_equal)(const void *x, const void *y, size_t len) = mem_equal;

static uint64_t get_time(ptls_get_time_t *self)
{
    struct timeval tv;
    gettimeofday(&tv, NULL);
    return (uint64_t)tv.tv_sec * 1000 + tv.tv_usec / 1000;
}

ptls_get_time_t ptls_get_time = {get_time};

int ptls_is_server(ptls_t *tls)
{
    return tls->is_server;
}

struct st_ptls_raw_message_emitter_t {
    struct st_ptls_message_emitter_t super;
    size_t *epoch_offsets;
};

static int begin_raw_message(struct st_ptls_message_emitter_t *_self)
{
    return 0;
}

static int commit_raw_message(struct st_ptls_message_emitter_t *_self)
{
    struct st_ptls_raw_message_emitter_t *self = (void *)_self;
    size_t i;

    for (i = self->super.enc->epoch + 1; i < 5; ++i)
        self->epoch_offsets[i] = self->super.buf->off;

    return 0;
}

size_t ptls_get_read_epoch(ptls_t *tls)
{
    switch (tls->state) {
    case PTLS_STATE_CLIENT_HANDSHAKE_START:
    case PTLS_STATE_CLIENT_EXPECT_SERVER_HELLO:
    case PTLS_STATE_CLIENT_EXPECT_SECOND_SERVER_HELLO:
    case PTLS_STATE_SERVER_EXPECT_CLIENT_HELLO:
    case PTLS_STATE_SERVER_EXPECT_SECOND_CLIENT_HELLO:
        return 0; /* plaintext */
    case PTLS_STATE_SERVER_EXPECT_END_OF_EARLY_DATA:
        assert(!tls->ctx->omit_end_of_early_data);
        return 1; /* 0-rtt */
    case PTLS_STATE_CLIENT_EXPECT_ENCRYPTED_EXTENSIONS:
    case PTLS_STATE_CLIENT_EXPECT_CERTIFICATE_REQUEST_OR_CERTIFICATE:
    case PTLS_STATE_CLIENT_EXPECT_CERTIFICATE:
    case PTLS_STATE_CLIENT_EXPECT_CERTIFICATE_VERIFY:
    case PTLS_STATE_CLIENT_EXPECT_FINISHED:
    case PTLS_STATE_SERVER_EXPECT_CERTIFICATE:
    case PTLS_STATE_SERVER_EXPECT_CERTIFICATE_VERIFY:
    case PTLS_STATE_SERVER_EXPECT_FINISHED:
        return 2; /* handshake */
    case PTLS_STATE_CLIENT_POST_HANDSHAKE:
    case PTLS_STATE_SERVER_POST_HANDSHAKE:
        return 3; /* 1-rtt */
    default:
        assert(!"invalid state");
        return SIZE_MAX;
    }
}

int ptls_handle_message(ptls_t *tls, ptls_buffer_t *sendbuf, size_t epoch_offsets[5], size_t in_epoch, const void *input,
                        size_t inlen, ptls_handshake_properties_t *properties)
{
    struct st_ptls_raw_message_emitter_t emitter = {
        {sendbuf, &tls->traffic_protection.enc, 0, begin_raw_message, commit_raw_message}, epoch_offsets};
    struct st_ptls_record_t rec = {PTLS_CONTENT_TYPE_HANDSHAKE, 0, inlen, input};

    if (input == NULL)
        return send_client_hello(tls, &emitter.super, properties, NULL);

    if (ptls_get_read_epoch(tls) != in_epoch)
        return PTLS_ALERT_UNEXPECTED_MESSAGE;

    return handle_handshake_record(tls, handle_handshake_message, &emitter.super, &rec, properties);
}<|MERGE_RESOLUTION|>--- conflicted
+++ resolved
@@ -2861,15 +2861,7 @@
             ret = PTLS_ALERT_DECODE_ERROR;
             goto Exit;
         }
-<<<<<<< HEAD
-        if (!ptls_mem_equal(tls->client_random, ch.random_bytes, sizeof(tls->client_random)) ||
-            (tls->server_name != NULL) != (ch.server_name.base != NULL) ||
-            (tls->server_name != NULL &&
-             !(strncmp(tls->server_name, (char *)ch.server_name.base, ch.server_name.len) == 0 &&
-               tls->server_name[ch.server_name.len] == '\0'))) {
-=======
-        if (memcmp(tls->client_random, ch.random_bytes, sizeof(tls->client_random)) != 0) {
->>>>>>> ab3cffb4
+        if (!ptls_mem_equal(tls->client_random, ch.random_bytes, sizeof(tls->client_random))) {
             ret = PTLS_ALERT_HANDSHAKE_FAILURE;
             goto Exit;
         }
