/**
 * \file picotcpls.c
 *
 * \brief Implement logic for setting, sending, receiving and processing TCP
 * options through the TLS layer
 *
 * This file defines an API exposed to the application to set localy and/or to the
 * peer some TCP options. We currently support the following options:
 *
 * <ul>
 *    <li> User Timeout RFC5482 </li>
 * </ul>
 * 
 * To set up a TCP option, the application layer should first turns on 
 * ctx->support_tcpls_options = 1; which will advertise to the peer the
 * capability of handling TCPLS. Then, we may set locally or remotly TCP options
 * by doing: 
 *
 * ptls_set_[OPTION]
 * and then
 *
 * ptls_send_tcpotion(...)
 *
 * On the receiver side, the application should loop over ptls_receive until the
 * TLS layer has eventually processed the option. For most of the cases, one
 * call of ptls_receive is enough, but we expect to support option with variable
 * lengths which could spawn over multiple TLS records
 *
 */

#include <linux/bpf.h>
#include <stdio.h>
#include <stdlib.h>
#include <string.h>
<<<<<<< HEAD
#include <netinet/tcp.h>
#include <netinet/in.h>
=======
#include <errno.h>
#include <sys/select.h>
#include <sys/socket.h>
#include <sys/types.h>
#include <sys/time.h>
#include <unistd.h>
#include <fcntl.h>
>>>>>>> d882ac85
#include "picotypes.h"
#include "bpf_loader.h"
#include "picotls.h"
#include "picotcpls.h"


/** Forward declarations */
static tcpls_options_t* tcpls_init_context(ptls_t *ptls, const void *data, size_t datalen,
    tcpls_enum_t type, uint8_t setlocal, uint8_t settopeer);

static int is_varlen(tcpls_enum_t type);

static int setlocal_usertimeout(ptls_t *ptls, tcpls_options_t *option);

static int setlocal_bpf_sched(ptls_t *ptls, tcpls_options_t *option);

static void _set_primary(tcpls_t *tcpls);

void *tcpls_new(void *ctx, int is_server) {
  ptls_context_t *ptls_ctx = (ptls_context_t *) ctx;
  return is_server? ptls_server_new(ptls_ctx) : ptls_client_new(ptls_ctx);
}


/** 
 * Copy Sockaddr_in into our structures. If is_primary is set, flip that bit
 * from any other v4 address if set.
 */

int tcpls_add_v4(void *tls_info, struct sockaddr_in *addr, int is_primary) {
  tcpls_t *tcpls = (tcpls_t*) tls_info;
  tcpls_v4_addr_t *new_v4 = malloc(sizeof(tcpls_v4_addr_t));
  if (new_v4 == NULL)
    return PTLS_ERROR_NO_MEMORY;
  new_v4->is_primary = is_primary;
  new_v4->state = CLOSED;
  new_v4->socket = 0;
  memcpy(&new_v4->addr, addr, sizeof(*addr));
  new_v4->next = NULL;

  tcpls_v4_addr_t *current = tcpls->v4_addr_llist;
  if (!current) {
    tcpls->v4_addr_llist = new_v4;
    return 0;
  }
  while (current->next) {
    if (current->is_primary && is_primary) {
      current->is_primary = 0;
    }
    current = current->next;
  }
  current->next = new_v4;
  return 0;
}
int tcpls_add_v6(void *tls_info, struct sockaddr_in6 *addr, int is_primary) {
  tcpls_t *tcpls = (tcpls_t*) tls_info;
  tcpls_v6_addr_t *new_v6 = malloc(sizeof(*new_v6));
  if (new_v6 == NULL)
    return PTLS_ERROR_NO_MEMORY;
  new_v6->is_primary = is_primary;
  new_v6->state = CLOSED;
  new_v6->socket = 0;
  memcpy(&new_v6->addr, addr, sizeof(*addr));
  new_v6->next = NULL;

  tcpls_v6_addr_t *current = tcpls->v6_addr_llist;
  if (!current) {
    tcpls->v6_addr_llist = new_v6;
    return 0;
  }
  while(current->next) {
    if (current->is_primary && is_primary) {
      current->is_primary = 0;
    }
    current = current->next;
  }
  current->next = new_v6;
  return 0;
}
/** For connect-by-name sparing 2-RTT logic! Much much further work */
int tcpls_add_domain(void *tls_info, char* domain) {
  return 0;
}

/**
 * Makes TCP connections to registered IPs that are in CLOSED state.
 *
 * Returns -1 upon error
 *         -2 upon timeout experiration without any addresses connected
 *         1 if the timeout fired but some address(es) connected
 *         0 if all addresses connected
 */
int tcpls_connect(void *tls_info) {
  tcpls_t *tcpls = (tcpls_t*) tls_info;
  int maxfds = 0;
  int nfds = 0;
  fd_set wset;
  FD_ZERO(&wset);
#define HANDLE_CONNECTS(current) do {                                               \
  while (current) {                                                                 \
    if (current->state == CLOSED){                                                  \
      if (!current->socket) {                                                       \
        if ((current->socket = socket(AF_INET, SOCK_STREAM|SOCK_NONBLOCK, 0)) < 0) {\
          current = current->next;                                                  \
          continue;                                                                 \
        }                                                                           \
        FD_SET(current->socket, &wset);                                             \
        nfds++;                                                                     \
        if (current->socket > maxfds)                                               \
          maxfds = current->socket;                                                 \
      }                                                                             \
      if (connect(current->socket, (struct sockaddr*) &current->addr, sizeof(current->addr)) < 0 && errno != EINPROGRESS) {\
        close(current->socket);                                                     \
        current = current->next;                                                    \
        continue;                                                                   \
      }                                                                             \
      current->state = CONNECTING;                                                  \
    }                                                                               \
    else if (current->state == CONNECTING) {                                        \
      FD_SET(current->socket, &wset);                                               \
      nfds++;                                                                       \
      if (current->socket > maxfds)                                                 \
        maxfds = current->socket;                                                   \
    }                                                                               \
    current = current->next;                                                        \
  }                                                                                 \
} while (0)

  // Connect with v4 addresses first
  tcpls_v4_addr_t *current_v4 = tcpls->v4_addr_llist;
  HANDLE_CONNECTS(current_v4);
  tcpls_v6_addr_t *current_v6 = tcpls->v6_addr_llist;
  // Connect with v6 addresses
  HANDLE_CONNECTS(current_v6);
#undef HANDLE_CONNECTS

  /* wait until all connected or the timeout fired */
  int ret;
  int remaining_nfds = nfds;
  current_v4 = tcpls->v4_addr_llist;
  current_v6 = tcpls->v6_addr_llist;
  struct timeval t_initial, timeout, t_previous, t_current;
  gettimeofday(&t_initial, NULL);
  memcpy(&t_previous, &t_initial, sizeof(t_previous));
  timeout.tv_sec = 1;
  timeout.tv_usec = 0;

#define CHECK_WHICH_CONNECTED(current) do {                                         \
  while (current) {                                                                 \
    if (current->state == CONNECTING && FD_ISSET(current->socket,                   \
          &wset)) {                                                                 \
      current->connect_time.tv_sec = sec;                                           \
      current->connect_time.tv_usec = rtt - sec*(uint64_t)1000000;                  \
      current->state = CONNECTED;                                                   \
      int flags = fcntl(current->socket, F_GETFL);                                  \
      flags &= ~O_NONBLOCK;                                                         \
      fcntl(current->socket, F_SETFL, flags);                                       \
    }                                                                               \
    current = current->next;                                                        \
  }                                                                                 \
} while(0) 
 
  while (remaining_nfds) {
    if ((ret = select(maxfds+1, NULL, &wset, NULL, &timeout)) < 0) {
      return -1;
    }
    else if (!ret) {
      /* the timeout fired! */
      if (remaining_nfds == nfds) {
        /* None of the addresses connected */
        return -2;
      }
      return 1;
    }
    else {
      gettimeofday(&t_current, NULL);
      
      int new_val =
        timeout.tv_sec*(uint64_t)1000000+timeout.tv_usec
          - (t_current.tv_sec*(uint64_t)1000000+t_current.tv_usec
              - t_previous.tv_sec*(uint64_t)1000000-t_previous.tv_usec);

      memcpy(&t_previous, &t_current, sizeof(t_previous));
     
      int rtt = t_current.tv_sec*(uint64_t)1000000+t_current.tv_usec
        - t_initial.tv_sec*(uint64_t)1000000-t_initial.tv_usec;

      int sec = new_val / 1000000;
      timeout.tv_sec = sec;
      timeout.tv_usec = new_val - timeout.tv_sec*(uint64_t)1000000;

      sec = rtt / 1000000;

      CHECK_WHICH_CONNECTED(current_v4);
      CHECK_WHICH_CONNECTED(current_v6);
      remaining_nfds--;
    }
  }
#undef CHECK_WHICH_CONNECTED
  _set_primary(tcpls);
  return 0;
}

 /**
 * Encrypts and sends input towards the primary path if available; else sends
 * towards the fallback path if the option is activated.
 *
 * Only send if the socket is within a connected state 
 *
 * Send through the primary; or switch the primary if some problem occurs
 * 
 */

ssize_t tcpls_send(void *tls_info, const void *input, size_t nbytes) {
  tcpls_t *tcpls = (tcpls_t *) tls_info;
  int ret;
  int is_failover_enabled = 0;
  /** Check the state of connections first */
  //TODO
  ret = ptls_send(tcpls->tls, tcpls->sendbuf, input, nbytes);
  
  if (is_failover_enabled) {
    //TODO
  }
  

  switch (ret) {
    /** Error in encryption -- TODO document the possibilties */
    default: return ret;
  }
  /** Get the primary address */
  ret = send(*tcpls->socket_ptr, tcpls->sendbuf->base, tcpls->sendbuf->off, 0);
  if (ret < 0) {
    /** The peer reset the connection */
    if (errno == ECONNRESET) {
      /** We might still have data in the socket, and we don't how much the
       * server read */
    }
    else if (errno == EPIPE) {
      /** Normal close (FIN) then RST */
    }
  }
  return 0;
}

ssize_t tcpls_receive(void *tls_info, const void *input, size_t nbytes) {
  return 0;
}

/**
 * Sends a tcp option which has previously been registered with ptls_set...
 *
 * This function should be called after the handshake is complete for both party
 * */
int ptls_send_tcpoption(ptls_t *tls, ptls_buffer_t *sendbuf, tcpls_enum_t type)
{
  if(tls->traffic_protection.enc.aead == NULL)
    return -1;
  
  if (tls->traffic_protection.enc.seq >= 16777216)
    tls->needs_key_update = 1;

  if (tls->needs_key_update) {
        int ret;
        if ((ret = update_send_key(tls, sendbuf, tls->key_update_send_request)) != 0)
            return ret;
        tls->needs_key_update = 0;
        tls->key_update_send_request = 0;
  }
  /** Get the option */
  tcpls_options_t *option;
  int i;
  int found = 0;
  for (i = 0; i < NBR_SUPPORTED_TCPLS_OPTIONS && !found; i++) {
    if (tls->tcpls_options[i].type == type && tls->tcpls_options[i].data->base &&
        tls->tcpls_options[i].settopeer) {
      option = &tls->tcpls_options[i];
      found = 1;
    }
  }
  if (!found)
    return -1;

  if (option->is_varlen) {
    /** We need to send the size of the option, which we might need to buffer */
    /** 4 bytes for the variable length, 2 bytes for the option value */
    uint8_t input[option->data->len + sizeof(option->type) + 4];
    memcpy(input, &option->type, sizeof(option->type));
    memcpy(input+sizeof(option->type), &option->data->len, 4);
    memcpy(input+sizeof(option->type)+4, option->data->base, option->data->len);
    return buffer_push_encrypted_records(sendbuf,
        PTLS_CONTENT_TYPE_TCPLS_OPTION, input,
        option->data->len+sizeof(option->type)+4, &tls->traffic_protection.enc);
  }
  else {
    uint8_t input[option->data->len + sizeof(option->type)];
    memcpy(input, &option->type, sizeof(option->type));
    memcpy(input+sizeof(option->type), option->data->base, option->data->len);

    return buffer_push_encrypted_records(sendbuf,
        PTLS_CONTENT_TYPE_TCPLS_OPTION, input,
        option->data->len+sizeof(option->type), &tls->traffic_protection.enc);
  }
}

/**=====================================================================================*/
/**
 * ptls_set_[TCPOPTION] needs to have been called first to initialize an option 
 */

/**
 * Set a timeout option (i.e., RFC5482) to transport within the TLS connection
 */
int ptls_set_user_timeout(ptls_t *ptls, uint16_t value, uint16_t sec_or_min,
    uint8_t setlocal, uint8_t settopeer) {
  int ret = 0;
  tcpls_options_t *option;
  uint16_t *val = malloc(sizeof(uint16_t));
  if (val == NULL)
    return PTLS_ERROR_NO_MEMORY;
  *val = value | sec_or_min << 15;
  option = tcpls_init_context(ptls, val, 2, USER_TIMEOUT, setlocal, settopeer);
  if (!option)
    return -1;
  if (option->setlocal) {
    ret = setlocal_usertimeout(ptls, option);
  }
  return ret;
}

/**
 *  Notes
 *
 *  Need to use poll() or select() to the set of fds to read back pong messages
 *  added IPs path to probe)
 *
 */

int ptls_set_happy_eyeball(ptls_t *ptls) {
  return 0;
}

int ptls_set_faileover(ptls_t *ptls, char *address) {
  return 0;
}
/**
 * Copy bpf_prog_bytecode inside ptls->tcpls_options
 *
 */
int ptls_set_bpf_cc(ptls_t *ptls, const uint8_t *bpf_prog_bytecode, size_t bytecodelen,
    int setlocal, int settopeer) {
  int ret = 0;
  tcpls_options_t *option;
  uint8_t* bpf_cc = NULL;
  if ((bpf_cc =  malloc(bytecodelen)) == NULL)
    return PTLS_ERROR_NO_MEMORY;
  memcpy(bpf_cc, bpf_prog_bytecode, bytecodelen);
  option = tcpls_init_context(ptls, bpf_cc, bytecodelen, BPF_CC, setlocal, settopeer);
  if (!option)
    return -1;
  if (option->setlocal){
    ret = setlocal_bpf_sched(ptls, option);
  }
  return ret;
}

/*===================================Internal========================================*/

static tcpls_options_t*  tcpls_init_context(ptls_t *ptls, const void *data, size_t datalen,
    tcpls_enum_t type, uint8_t setlocal, uint8_t settopeer) {
  ptls->ctx->support_tcpls_options = 1;
  if (!ptls->tcpls_options) {
    ptls->tcpls_options = malloc(sizeof(*ptls->tcpls_options)*NBR_SUPPORTED_TCPLS_OPTIONS);
    for (int i = 0; i < NBR_SUPPORTED_TCPLS_OPTIONS; i++) {
      ptls->tcpls_options[i].data = malloc(sizeof(ptls_iovec_t));
      memset(ptls->tcpls_options[i].data, 0, sizeof(ptls_iovec_t));
      ptls->tcpls_options[i].type = 0;
      ptls->tcpls_options[i].setlocal = 0;
      ptls->tcpls_options[i].settopeer = 0;
      ptls->tcpls_options[i].is_varlen = 0;
    }
  }
  /** Picking up the right slot in the list, i.e;, the first unused should have
   * a len of 0
   * */
  tcpls_options_t *option = NULL;
  for (int i = 0; i < NBR_SUPPORTED_TCPLS_OPTIONS; i++) {
    /** already set or Not yet set */
    if ((ptls->tcpls_options[i].type == type && ptls->tcpls_options[i].data->base)
        || !ptls->tcpls_options[i].data->base) {
      option = &ptls->tcpls_options[i];
      break;
    }
  }
  if (option == NULL)
    return NULL;

  option->setlocal = setlocal;
  option->settopeer = settopeer;

  switch (type) {
    case USER_TIMEOUT:
      if (option->data->len) {
        /** We already allocated one, free it before getting a new one */
        free(option->data->base);
      }
      option->is_varlen = 0;
      *option->data = ptls_iovec_init(data, sizeof(uint16_t));
      option->type = USER_TIMEOUT;
      return option;
    case FAILOVER_ADDR4:
    case FAILOVER_ADDR6: break;
    case BPF_CC:
      if (option->data->len) {
      /** We already had one bpf cc, free it */
        free(option->data->base);
      }
      option->is_varlen = 1;
      *option->data = ptls_iovec_init(data, datalen);
      option->type = BPF_CC;
      return option;
    default:
        break;
  }
  return NULL;
}

int handle_tcpls_extension_option(ptls_t *ptls, tcpls_enum_t type,
    const uint8_t *input, size_t inputlen) {
  if (!ptls->ctx->tcpls_options_confirmed)
    return -1;
  tcpls_options_t *option = NULL;
  switch (type) {
    case USER_TIMEOUT:
      {
        uint16_t *nval = malloc(inputlen);
        *nval = (uint16_t) *input;
        /**nval = ntoh16(input);*/
        option = tcpls_init_context(ptls, nval, 2, USER_TIMEOUT, 1, 0);
        if (!option)
          return -1; /** Should define an appropriate error code */
        return setlocal_usertimeout(ptls, option);
      }
      break;
    case FAILOVER_ADDR4:
    case FAILOVER_ADDR6:
      break;
    case BPF_CC:
      {
        uint8_t *bpf_prog = malloc(inputlen);
        memcpy(bpf_prog, input, inputlen);
        option = tcpls_init_context(ptls, bpf_prog, inputlen, BPF_CC, 1, 0);
        if (!option)
          return -1;
        return setlocal_bpf_sched(ptls, option);
      }
      break;
    default:
      printf("Unsuported option?");
      return -1;
  }
 return 0;
}


int handle_tcpls_record(ptls_t *tls, struct st_ptls_record_t *rec)
{
  int ret = 0;
  tcpls_enum_t type;
  uint8_t *init_buf = NULL;
  /** Assumes a TCPLS option holds within 1 record ; else we need to buffer the
   * option to deliver it to handle_tcpls_extension_option 
   * */
  if (!tls->tcpls_buf) {
    if ((tls->tcpls_buf = malloc(sizeof(*tls->tcpls_buf))) == NULL) {
      ret = PTLS_ERROR_NO_MEMORY;
      goto Exit;
    }
    memset(tls->tcpls_buf, 0, sizeof(*tls->tcpls_buf));
  }
  
  type = (tcpls_enum_t) *rec->fragment;
  /** Check whether type is a variable len option */
  if (is_varlen(type)){
    /*size_t optsize = ntoh32(rec->fragment+sizeof(type));*/
    uint32_t optsize = (uint32_t) *(rec->fragment+sizeof(type));
    if (optsize > PTLS_MAX_PLAINTEXT_RECORD_SIZE-sizeof(type)-4) {
      /** We need to buffer it */
      /** Check first if the buffer has been initialized */
      if (!tls->tcpls_buf->base) {
        if ((init_buf = malloc(VARSIZE_OPTION_MAX_CHUNK_SIZE)) == NULL) {
          ret = PTLS_ERROR_NO_MEMORY;
          goto Exit;
        }
        ptls_buffer_init(tls->tcpls_buf, init_buf, VARSIZE_OPTION_MAX_CHUNK_SIZE);
      }
      /** always reserve memory (won't if enough left) */
      if ((ret = ptls_buffer_reserve(tls->tcpls_buf, rec->length-sizeof(type)-4)) != 0)
        goto Exit;
      memcpy(tls->tcpls_buf->base+tls->tcpls_buf->off, rec->fragment+sizeof(type)+4, rec->length-sizeof(type)-4);
      tls->tcpls_buf->off += rec->length - sizeof(type)-4;
      
      if (ret)
        goto Exit;
      if (tls->tcpls_buf->off == optsize) {
        /** We have all of it */
        ret = handle_tcpls_extension_option(tls, type, tls->tcpls_buf->base, optsize);
        ptls_buffer_dispose(tls->tcpls_buf);
      }
      return ret;
    }
    else {
      return handle_tcpls_extension_option(tls, type, rec->fragment+sizeof(type)+4, optsize);
    }
  }
  /** We assume that only Variable size options won't hold into 1 record */
  return handle_tcpls_extension_option(tls, type, rec->fragment+sizeof(type), rec->length-sizeof(type));

Exit:
  ptls_buffer_dispose(tls->tcpls_buf);
  return ret;
}


/**
 * In case of failover, the peer only switch TCP's connection upon reception of this signal
 *
 * Pick the faster non-primary and open TCP connection to send the signal
 * */

int tcpls_sends_failover_signal(tcpls_t *tcpls, ptls_buffer_t *sendbuf) {

  uint8_t input[TCPLS_SIGNAL_SIZE];
  tcpls_enum_t f_signal = FAILOVER_SIGNAL;
  memcpy(input, &f_signal, sizeof(f_signal));
  memcpy(input+sizeof(f_signal), &tcpls->tls->traffic_protection.enc.seq,
      sizeof(tcpls->tls->traffic_protection.enc.seq));
  /** Synchronization problem in sequence number ! */
  return buffer_push_encrypted_records(sendbuf,
      PTLS_CONTENT_TYPE_TCPLS_OPTION, input,
      TCPLS_SIGNAL_SIZE, &tcpls->tls->traffic_protection.enc);
}


static int setlocal_usertimeout(ptls_t *ptls, tcpls_options_t *option) {
  return 0;
}


<<<<<<< HEAD
static int setlocal_bpf_sched(ptls_t *ptls, ptls_tcpls_t *option) {
  int err = -1;
  if(option->type!=BPF_CC)
    return err;
  if(option->setlocal || option->settopeer){
    err = load_bpf_prog(option->data->base, option->data->len);
  }	
  return err;
=======
static int setlocal_bpf_sched(ptls_t *ptls, tcpls_options_t *option) {
  return 0;
>>>>>>> d882ac85
}


/*=====================================utilities======================================*/

/**
 * ret < 0 : t1 < t2
 * ret == 0: t1 == t2
 * ret > 0 : t1 > t2
 */
static int cmp_times(struct timeval *t1, struct timeval *t2) {
  int64_t val = t1->tv_sec*1000000 + t1->tv_usec - t2->tv_sec*1000000-t2->tv_usec;
  if (val < 0)
    return -1;
  else if (val == 0)
    return 0;
  else
    return 1;
}

/**
 * If a a primary address has not been set by the application, set the
 * address for which we connected the fastest as primary
 */

static void _set_primary(tcpls_t *tcpls) {
  tcpls_v4_addr_t *current_v4 = tcpls->v4_addr_llist;
  tcpls_v6_addr_t *current_v6 = tcpls->v6_addr_llist;
  tcpls_v4_addr_t *primary_v4 = current_v4;
  tcpls_v6_addr_t *primary_v6 = current_v6;
  int has_primary = 0;
#define CHECK_PRIMARY(current, primary) do {                                            \
  while (current) {                                                                     \
    if (current->is_primary) {                                                          \
      has_primary = 1;                                                                  \
      break;                                                                            \
    }                                                                                   \
    if (cmp_times(&primary->connect_time, &current->connect_time) < 0)                  \
      primary = current;                                                                \
                                                                                        \
    current = current->next;                                                            \
  }                                                                                     \
} while(0)

  CHECK_PRIMARY(current_v4, primary_v4);
  if (has_primary)
    return;
  CHECK_PRIMARY(current_v6, primary_v6);
  if (has_primary)
    return;
  assert(primary_v4 || primary_v6);
  /* if we hav a v4 and a v6, compare them */
  if (primary_v4 && primary_v6) {
    switch (cmp_times(&primary_v4->connect_time, &primary_v6->connect_time)) {
      case -1: primary_v4->is_primary = 1;
               tcpls->socket_ptr = &primary_v4->socket; break;
      case 0:
      case 1: primary_v6->is_primary = 1;
              tcpls->socket_ptr = &primary_v6->socket; break;
      default: primary_v6->is_primary = 1; 
               tcpls->socket_ptr = &primary_v6->socket; break;
    }
  } else if (primary_v4) {
    primary_v4->is_primary = 1;
  } else if (primary_v6) {
    primary_v6->is_primary = 1;
  }
#undef CHEK_PRIMARY
}

static int is_varlen(tcpls_enum_t type) {
  return (type == BPF_CC);
}

void ptls_tcpls_options_free(ptls_t *ptls) {
  if (ptls->tcpls_options == NULL)
    return;
  for (int i = 0; i < NBR_SUPPORTED_TCPLS_OPTIONS; i++) {
    if (ptls->tcpls_options[i].data->base) {
      free(ptls->tcpls_options[i].data->base);
    }
    free(ptls->tcpls_options[i].data);
  }
  free(ptls->tcpls_options);
  ptls->tcpls_options = NULL;
}<|MERGE_RESOLUTION|>--- conflicted
+++ resolved
@@ -32,10 +32,8 @@
 #include <stdio.h>
 #include <stdlib.h>
 #include <string.h>
-<<<<<<< HEAD
 #include <netinet/tcp.h>
 #include <netinet/in.h>
-=======
 #include <errno.h>
 #include <sys/select.h>
 #include <sys/socket.h>
@@ -43,7 +41,6 @@
 #include <sys/time.h>
 #include <unistd.h>
 #include <fcntl.h>
->>>>>>> d882ac85
 #include "picotypes.h"
 #include "bpf_loader.h"
 #include "picotls.h"
@@ -592,8 +589,6 @@
   return 0;
 }
 
-
-<<<<<<< HEAD
 static int setlocal_bpf_sched(ptls_t *ptls, ptls_tcpls_t *option) {
   int err = -1;
   if(option->type!=BPF_CC)
@@ -602,10 +597,6 @@
     err = load_bpf_prog(option->data->base, option->data->len);
   }	
   return err;
-=======
-static int setlocal_bpf_sched(ptls_t *ptls, tcpls_options_t *option) {
-  return 0;
->>>>>>> d882ac85
 }
 
 
