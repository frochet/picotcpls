/**
 * \file picotcpls.c
 *
 * \brief Implement logic for setting, sending, receiving and processing TCP
 * options through the TLS layer, as well as offering a wrapper for the
 * transport protocol and expose only one interface to the application layer
 *
 * This file defines an API exposed to the application
 * <ul>
 *   <li> tcpls_new </li>
 *   <li> tcpls_add_v4 </li>
 *   <li> tcpls_add_v6 </li>
 *   <li> tcpls_connect </li>
 *   <li> tcpls_accept </li>
 *   <li> tcpls_handshake </li>
 *   <li> tcpls_send </li>
*   <li> tcpls_receive </li>
*   <li> tcpls_stream_new </li> (Optional)
*   <li> tcpls_streams_attach </li> (Optional)
*   <li> tcpls_stream_close </li> (Optional)
*   <li> tcpls_free </li>
* </ul>
*
* Callbacks can be attached to message events happening within TCPLS. E.g.,
* upon a new stream attachment, a fonction provided by the application might be
* called and would be passed information about the particular event.
*
* We also offer an API to set localy and/or to the
* peer some TCP options. We currently support the following options:
*
* <ul>
*    <li> User Timeout RFC5482 </li>
*    <li> Failover </li>
*    <li> BPF injection of a Congestion Control scheme (kernel >= 5.6)  </li>
* </ul>
*
* To set up a TCP option, the application layer should first turns on
* ctx->support_tcpls_options = 1; which will advertise to the peer the
* capability of handling TCPLS. Then, we may set locally or remotly TCP options
* by doing:
*
* ptls_set_[OPTION]
* and then
*
* tcpls_send_tcpotion(...)
*
*/

#include <arpa/inet.h>
#include <linux/bpf.h>
#include <stdio.h>
#include <stdlib.h>
#include <string.h>
#include <errno.h>
#include <sys/select.h>
#include <sys/socket.h>
#include <sys/types.h>
#include <sys/time.h>
<<<<<<< HEAD
#include <time.h>
=======
#include <netinet/tcp.h>
>>>>>>> 7b6626e3
#include <unistd.h>
#include <fcntl.h>
#include "picotypes.h"
#include "containers.h"
#include "picotls.h"
#include "picotcpls.h"
/* Forward declarations */
static int tcpls_init_context(ptls_t *ptls, const void *data, size_t datalen,
  tcpls_enum_t type, uint8_t setlocal, uint8_t settopeer);
static int setlocal_usertimeout(int socket, uint32_t val);
static int setlocal_bpf_cc(ptls_t *ptls, const uint8_t *bpf_prog, size_t proglen);
static void _set_primary(tcpls_t *tcpls);
static tcpls_stream_t *stream_new(ptls_t *tcpls, streamid_t streamid,
  connect_info_t *con, int is_ours);
static void stream_free(tcpls_stream_t *stream);
static int cmp_times(struct timeval *t1, struct timeval *t2);
static int stream_send_control_message(ptls_t *tls, streamid_t streamid, ptls_buffer_t *sendbuf, ptls_aead_context_t *enc,
  const void *inputinfo, tcpls_enum_t message, uint32_t message_len);
static connect_info_t *get_con_info_from_socket(tcpls_t *tcpls, int socket);
static connect_info_t *get_best_con(tcpls_t *tcpls);
static int get_con_info_from_addrs(tcpls_t *tcpls, tcpls_v4_addr_t *src,
  tcpls_v4_addr_t *dest, tcpls_v6_addr_t *src6, tcpls_v6_addr_t *dest6,
  connect_info_t **coninfo);
static tcpls_v4_addr_t *get_addr_from_sockaddr(tcpls_v4_addr_t *llist, struct sockaddr_in *addr);
static tcpls_v6_addr_t *get_addr6_from_sockaddr(tcpls_v6_addr_t *llist, struct sockaddr_in6 *addr);
static connect_info_t *get_primary_con_info(tcpls_t *tcpls);
static int count_streams_from_transportid(tcpls_t *tcpls, int transportid);
static tcpls_stream_t *stream_get(tcpls_t *tcpls, streamid_t streamid);
static tcpls_stream_t *stream_helper_new(tcpls_t *tcpls, connect_info_t *con);
static void check_stream_attach_have_been_sent(tcpls_t *tcpls, int consumed);
static int new_stream_derive_aead_context(ptls_t *tls, tcpls_stream_t *stream, int is_ours);
static int handle_connect(tcpls_t *tcpls, tcpls_v4_addr_t *src, tcpls_v4_addr_t
  *dest, tcpls_v6_addr_t *src6, tcpls_v6_addr_t *dest6, unsigned short sa_family,
  int *nfds, connect_info_t *coninfo);
static int multipath_merge_buffers(tcpls_t *tcpls, ptls_buffer_t *decryptbuf);
static int cmp_mpseq(void *mpseq1, void *mpseq2);
static int check_con_has_connected(tcpls_t *tcpls, connect_info_t *con, int *res);
static void compute_client_rtt(connect_info_t *con, struct timeval *timeout,
  struct timeval *t_initial, struct timeval *t_previous);
static void shift_buffer(ptls_buffer_t *buf, size_t delta);
static int send_ack_if_needed(tcpls_t *tcpls, tcpls_stream_t *stream);
static void free_bytes_in_sending_buffer(tcpls_t *tcpls, tcpls_stream_t *stream, uint32_t seqnum);
static void connection_close(tcpls_t *tcpls, connect_info_t *con);
<<<<<<< HEAD
#ifdef TCPLS_ENABLE_LOGGING
static char *tlog_gettime(char *time_str);
static int tlog_open_log_file(const char *vantagepoint);
static size_t tlog_init_log(tcpls_t *tcpls);
static int tlog_close_log(tcpls_t *tcpls);
#endif

=======
static void connection_fail(tcpls_t *tcpls, connect_info_t *con);
static int did_we_sent_everything(tcpls_t *tcpls, tcpls_stream_t *stream, int bytes_sent);
static void tcpls_housekeeping(tcpls_t *tcpls);
static connect_info_t *try_reconnect(tcpls_t *tcpls, connect_info_t *con);
static int send_unacked_data(tcpls_t *tcpls, tcpls_stream_t *stream, connect_info_t *tocon);
static int do_send(tcpls_t *tcpls, tcpls_stream_t *stream, connect_info_t *con);
static int initiate_recovering(tcpls_t *tcpls, connect_info_t *con);
static int try_decrypt_with_multistreams(tcpls_t *tcpls, const void *input, ptls_buffer_t *decryptbuf,  size_t *input_off, size_t input_size);
>>>>>>> 7b6626e3
/**
* Create a new TCPLS object
*/
void *tcpls_new(void *ctx, int is_server) {
  ptls_t *tls;
  ptls_context_t *ptls_ctx = (ptls_context_t *) ctx;
  tcpls_t *tcpls  = malloc(sizeof(*tcpls));
  if (tcpls == NULL)
    return NULL;
  memset(tcpls, 0, sizeof(*tcpls));
  tcpls->cookies = new_list(COOKIE_LEN, 4);
  if (is_server) {
    tls = ptls_server_new(ptls_ctx);
    tcpls->next_stream_id = 2147483649;  // 2**31 +1
    /** Generate connid and cookie */
    ptls_ctx->random_bytes(tcpls->connid, CONNID_LEN);
    uint8_t rand_cookies[COOKIE_LEN];
    for (int i = 0; i < 4; i++) {
      ptls_ctx->random_bytes(rand_cookies, COOKIE_LEN);
      list_add(tcpls->cookies, rand_cookies);
    }
  }
  else {
    tls = ptls_client_new(ptls_ctx);
    tcpls->next_stream_id = 1;
  }
  // init tcpls stuffs
  tcpls->sendbuf = malloc(sizeof(*tcpls->sendbuf));
  tcpls->recvbuf = malloc(sizeof(*tcpls->recvbuf));
  tcpls->rec_reordering = malloc(sizeof(*tcpls->rec_reordering));
  tcpls->buffrag = malloc(sizeof(*tcpls->buffrag));
  tcpls->tls = tls;
  ptls_buffer_init(tcpls->sendbuf, "", 0);
  ptls_buffer_init(tcpls->recvbuf, "", 0);
  ptls_buffer_init(tcpls->rec_reordering, "", 0);
  /** From the heap API, a NULL cmp function compares keys as integers, which is
   * what we need */
  tcpls->priority_q = malloc(sizeof(*tcpls->priority_q));
  heap_create(tcpls->priority_q, 0, cmp_mpseq);
  tcpls->tcpls_options = new_list(sizeof(tcpls_options_t), NBR_SUPPORTED_TCPLS_OPTIONS);
  tcpls->streams = new_list(sizeof(tcpls_stream_t), 3);
  tcpls->connect_infos = new_list(sizeof(connect_info_t), 2);
  tls->tcpls = tcpls;
#ifdef TCPLS_ENABLE_LOGGING
  tlog_init_log(tcpls);
#endif
  return tcpls;
}


int static add_v4_to_options(tcpls_t *tcpls, uint8_t n) {
  /** Contains the number of IPs in [0], and then the 32 bits of IPs */
  uint8_t *addresses = malloc(n*sizeof(struct in_addr)+1);
  if (!addresses)
    return PTLS_ERROR_NO_MEMORY;
  tcpls_v4_addr_t *current = tcpls->ours_v4_addr_llist;
  if (!current) {
    return -1;
  }
  int i = 0;
  while (current && i < n) {
    memcpy(&addresses[1+i*sizeof(struct in_addr)], &current->addr.sin_addr, sizeof(struct in_addr));
    i++;
    current = current->next;
  }
  /** TODO, check what bit ordering to do here */
  addresses[0] = n;
  return tcpls_init_context(tcpls->tls, addresses, n*sizeof(struct in_addr)+1, MULTIHOMING_v4, 0, 1);
}

int static add_v6_to_options(tcpls_t *tcpls, uint8_t n) {
  uint8_t *addresses = malloc(n*sizeof(struct in6_addr)+1);
  if (!addresses)
    return PTLS_ERROR_NO_MEMORY;
  tcpls_v6_addr_t *current = tcpls->ours_v6_addr_llist;
  if (!current)
    return -1;
  int i = 0;
  while (current && i < n) {
    memcpy(&addresses[1+i*sizeof(struct in6_addr)], &current->addr.sin6_addr.s6_addr, sizeof(struct in6_addr));
    i++;
    current = current->next;
  }
  addresses[0] = n;
  return tcpls_init_context(tcpls->tls, addresses, n*sizeof(struct in6_addr)+1,
      MULTIHOMING_v6, 0, 1);
}

/**
 * Copy Sockaddr_in into our structures. If is_primary is set, flip that bit
 * from any other v4 address if set.
 *
 * if settopeer is enabled, it means that this address is actually ours and meant to
 * be sent to the peer
 *
 * if settopeer is 0, then this address is the peer's one
 */

int tcpls_add_v4(ptls_t *tls, struct sockaddr_in *addr, int is_primary, int
    settopeer, int is_ours) {
  tcpls_t *tcpls = tls->tcpls;
  /* enable failover */
  if (!settopeer && is_ours)
    tls->ctx->failover = 1;
  tcpls_v4_addr_t *new_v4 = malloc(sizeof(tcpls_v4_addr_t));
  if (new_v4 == NULL)
    return PTLS_ERROR_NO_MEMORY;
  memset(new_v4, 0, sizeof(*new_v4));
  new_v4->is_primary = is_primary;
  memcpy(&new_v4->addr, addr, sizeof(*addr));
  new_v4->next = NULL;
  new_v4->is_ours = is_ours;
  tcpls_v4_addr_t *current;
  if (is_ours)
    current = tcpls->ours_v4_addr_llist;
  else
    current = tcpls->v4_addr_llist;
  if (!current) {
    if (is_ours)
      tcpls->ours_v4_addr_llist = new_v4;
    else
      tcpls->v4_addr_llist = new_v4;
    if (settopeer)
      return add_v4_to_options(tcpls, 1);
    return 0;
  }
  int n = 0;
  while (current->next) {
    if (current->is_primary && is_primary) {
      current->is_primary = 0;
    }
    /** we already added this address */
    if (!memcmp(&current->addr.sin_addr, &addr->sin_addr, sizeof(addr->sin_addr))) {
      free(new_v4);
      return -1;
    }
    current = current->next;
    n++;
  }
  /** look into the last item */
  if (!memcmp(&current->addr.sin_addr, &addr->sin_addr, sizeof(addr->sin_addr))) {
    free(new_v4);
    return -1;
  }
  current->next = new_v4;
  if (settopeer)
    return add_v4_to_options(tcpls, n);
  return 0;
}

int tcpls_add_v6(ptls_t *tls, struct sockaddr_in6 *addr, int is_primary, int
    settopeer, int is_ours) {
  tcpls_t *tcpls = tls->tcpls;
  tcpls_v6_addr_t *new_v6 = malloc(sizeof(*new_v6));
  if (new_v6 == NULL)
    return PTLS_ERROR_NO_MEMORY;
  memset(new_v6, 0, sizeof(*new_v6));
  new_v6->is_primary = is_primary;
  memcpy(&new_v6->addr, addr, sizeof(*addr));
  new_v6->next = NULL;
  new_v6->is_ours = is_ours;
  tcpls_v6_addr_t *current;
  if (is_ours)
    current = tcpls->ours_v6_addr_llist;
  else
    current = tcpls->v6_addr_llist;
  if (!current) {
    if (is_ours)
      tcpls->ours_v6_addr_llist = new_v6;
    else
      tcpls->v6_addr_llist = new_v6;
    if (settopeer)
      return add_v6_to_options(tcpls, 1);
    return 0;
  }
  int n = 0;
  while(current->next) {
    if (current->is_primary && is_primary) {
      current->is_primary = 0;
    }
    if (!memcmp(&current->addr.sin6_addr, &addr->sin6_addr, sizeof(addr->sin6_addr))) {
      free(new_v6);
      return -1;
    }
    current = current->next;
    n++;
  }
  if (!memcmp(&current->addr.sin6_addr, &addr->sin6_addr, sizeof(addr->sin6_addr))) {
    free(new_v6);
    return -1;
  }
  current->next = new_v6;
  if (settopeer)
    return add_v6_to_options(tcpls, n);
  return 0;
}
/** For connect-by-name sparing 2-RTT logic! Much much further work */
int tcpls_add_domain(ptls_t *tls, char* domain) {
  return 0;
}

/**
 * Makes TCP connections to registered IPs that are in CLOSED state.
 *
 * Returns -1 upon error
 *         -2 upon timeout experiration without any addresses connected
 *         1 if the timeout fired but some address(es) connected
 *         0 if all addresses connected
 */
int tcpls_connect(ptls_t *tls, struct sockaddr *src, struct sockaddr *dest,
    struct timeval *timeout) {
  tcpls_t *tcpls = tls->tcpls;
  int maxfds = 0;
  int nfds = 0;
  int ret;
  fd_set wset;
  FD_ZERO(&wset);
  connect_info_t coninfo;
  memset(&coninfo, 0, sizeof(connect_info_t));
  if (!src && !dest) {
    // FULL MESH CONNECT
    tcpls_v4_addr_t *current_v4 = tcpls->v4_addr_llist;
    tcpls_v6_addr_t *current_v6 = tcpls->v6_addr_llist;
    while (current_v4 || current_v6) {
      tcpls_v4_addr_t *ours_current_v4 = tcpls->ours_v4_addr_llist;
      tcpls_v6_addr_t *ours_current_v6 = tcpls->ours_v6_addr_llist;
      do {
        if (current_v4) {
          if (handle_connect(tcpls, ours_current_v4, current_v4, NULL, NULL, AF_INET, &nfds, &coninfo) < 0) {
            return -1;
          }
        }
        if (current_v6) {
          if(handle_connect(tcpls, NULL, NULL, ours_current_v6, current_v6, AF_INET6, &nfds, &coninfo) < 0) {
            return -1;
          }
        }
        /** move forward */    
        if (ours_current_v4)
          ours_current_v4 = ours_current_v4->next;
        if (ours_current_v6)
          ours_current_v6 = ours_current_v6->next;
      } while (ours_current_v4 || ours_current_v6);
      if (current_v4)
        current_v4 = current_v4->next;
      if (current_v6)
        current_v6 = current_v6->next;
    }
  }
  else if (src && !dest) {
    /** Connect to all destination from one particular src addr */
    if (src->sa_family == AF_INET) {
      tcpls_v4_addr_t *current_v4 = tcpls->v4_addr_llist;
      tcpls_v4_addr_t* ours_v4 = get_addr_from_sockaddr(tcpls->ours_v4_addr_llist, (struct sockaddr_in *)src);
      /** src should have been added with tcpls_add_v4 first */
      if (!ours_v4)
        return -1;
      while (current_v4) {
        if (handle_connect(tcpls, ours_v4, current_v4, NULL, NULL, AF_INET, &nfds, &coninfo) < 0) {
          return -1;
        }
        current_v4 = current_v4->next;
      }
    }
    else if (src->sa_family == AF_INET6) {
      tcpls_v6_addr_t *current_v6 = tcpls->v6_addr_llist;
      tcpls_v6_addr_t *ours_v6 = get_addr6_from_sockaddr(tcpls->ours_v6_addr_llist, (struct sockaddr_in6 *) src);
      if (!ours_v6)
        return -1;
      while (current_v6) {
        if (handle_connect(tcpls, NULL, NULL, ours_v6, current_v6, AF_INET6, &nfds, &coninfo) < 0) {
          return -1;
        }
        current_v6 = current_v6->next;
      }
    }
  }
  else if (src && dest) {
    /** Connect to a provided src and addr */
    if (src->sa_family == AF_INET && dest->sa_family == AF_INET) {
      tcpls_v4_addr_t *our_addr = get_addr_from_sockaddr(tcpls->ours_v4_addr_llist, (struct sockaddr_in *) src);
      tcpls_v4_addr_t *dest_addr = get_addr_from_sockaddr(tcpls->v4_addr_llist, (struct sockaddr_in *) dest);
      if (!our_addr || !dest_addr)
        return -1;
      if (handle_connect(tcpls, our_addr, dest_addr, NULL, NULL, AF_INET, &nfds, &coninfo) < 0) {
        return -1;
      }
    }
    else if (src->sa_family == AF_INET6 && dest->sa_family == AF_INET6) {
      tcpls_v6_addr_t *our_addr = get_addr6_from_sockaddr(tcpls->ours_v6_addr_llist, (struct sockaddr_in6 *) src);
      tcpls_v6_addr_t *dest_addr = get_addr6_from_sockaddr(tcpls->v6_addr_llist, (struct sockaddr_in6 *) dest);
      if (!our_addr || !dest_addr)
        return -1;
      if (handle_connect(tcpls, NULL, NULL, our_addr, dest_addr, AF_INET6, &nfds, &coninfo) < 0) {
        return -1;
      }
    }
  }
  else if (!src && dest) {
    /** Connect to a provided dest from default src */
    if (dest->sa_family == AF_INET) {
      tcpls_v4_addr_t *dest_addr = get_addr_from_sockaddr(tcpls->v4_addr_llist, (struct sockaddr_in *)dest);
      if (!dest_addr)
        return -1;
      if (handle_connect(tcpls, NULL, dest_addr, NULL, NULL, AF_INET, &nfds, &coninfo) < 0) {
        return -1;
      }
    }
    else {
      tcpls_v6_addr_t *dest_addr = get_addr6_from_sockaddr(tcpls->v6_addr_llist, (struct sockaddr_in6 *) dest);
      if (!dest_addr)
        return -1;
      if (handle_connect(tcpls, NULL, NULL, NULL, dest_addr, AF_INET6, &nfds, &coninfo) < 0) {
        return -1;
      }
    }
  }
  /* wait until all connected or the timeout fired */
  int remaining_nfds = nfds;
  struct timeval t_initial, t_previous;
  gettimeofday(&t_initial, NULL);
  memcpy(&t_previous, &t_initial, sizeof(t_previous));
  tcpls->nbr_tcp_streams = nfds;
  connect_info_t *con;
  int nbr_errors = 0;
  while (remaining_nfds) {
    int result = 0;
    FD_ZERO(&wset);
    for (int i = 0; i < tcpls->connect_infos->size; i++) {
      con = list_get(tcpls->connect_infos, i);
      if (con->state == CONNECTING) {
        FD_SET(con->socket, &wset);
        if (con->socket > maxfds)
          maxfds = con->socket;
      }
    }
    if ((ret = select(maxfds+1, NULL, &wset, NULL, timeout)) < 0) {
      return -1;
    }
    else if (!ret) {
      /* the timeout fired! */
      if (remaining_nfds == nfds) {
        /* None of the addresses connected */
        return -2;
      }
      return 1;
    }
    else {
      /** Check first for connection result! */
      for (int i = 0; i < tcpls->connect_infos->size; i++) {
        con = list_get(tcpls->connect_infos, i);
        if (con->state == CONNECTING && FD_ISSET(con->socket, &wset)) {
          if (check_con_has_connected(tcpls, con, &result) < 0) {
            connection_close(tcpls, con);
            break;
          }
          if (result != 0) {
            FD_CLR(con->socket, &wset);
            connection_close(tcpls, con);
            nbr_errors++;
            break;
          }
          /** we connected! */
          else {
            struct timeval timeout = {.tv_sec = 100, .tv_usec = 0};
            compute_client_rtt(con, &timeout, &t_initial, &t_previous);
            int flags = fcntl(con->socket, F_GETFL);
            flags &= ~O_NONBLOCK;
            fcntl(con->socket, F_SETFL, flags);
          }
        }
      }
      remaining_nfds-=ret;
    }
  }
  if (nbr_errors == nfds)
    return -1;
  _set_primary(tcpls);
  return 0;
}

/**
 * Performs a TLS handshake upon the primary connection. If this handshake is
 * properties tu support multihoming connections. Note that, server side, then
 * server-side, the server must provide a callback function in the handshake
 * the handshake message might either be the start of a new hanshake, or a
 * JOIN handshake.
 *
 * Client-side: the client must provide handshake properties for MPJOIN
 * handshake
 */

// TODO move socket in handshake properties

int tcpls_handshake(ptls_t *tls, ptls_handshake_properties_t *properties) {
  tcpls_t *tcpls = tls->tcpls;
  ssize_t rret = 1;
  connect_info_t *con = NULL;
  struct timeval t_initial, t_previous;
  if (!tcpls)
    return -1;
  int sock = 0;
  /** O-RTT handshakes? */
  if (properties && properties->client.zero_rtt) {
    /* tells from ptls_handshake_properties on which address to connect to */
    if (!properties->client.dest)
      return -1;
    int ret;
    if (properties->client.dest->ss_family == AF_INET)
      ret = get_con_info_from_addrs(tcpls,
          get_addr_from_sockaddr(tcpls->ours_v4_addr_llist, (struct sockaddr_in*) properties->client.src),
          get_addr_from_sockaddr(tcpls->v4_addr_llist, (struct sockaddr_in*) properties->client.dest),
          NULL, NULL, &con);
    else
      ret = get_con_info_from_addrs(tcpls, NULL, NULL,
          get_addr6_from_sockaddr(tcpls->ours_v6_addr_llist, (struct sockaddr_in6*) properties->client.src),
          get_addr6_from_sockaddr(tcpls->v6_addr_llist, (struct sockaddr_in6*) properties->client.dest),
          &con);
    if (ret) {
      connect_info_t coninfo;
      memset(&coninfo, 0, sizeof(coninfo));
      coninfo.state = CLOSED;
      coninfo.this_transportid = tcpls->next_transport_id++;
      coninfo.buffrag = malloc(sizeof(ptls_buffer_t));
      memset(coninfo.buffrag, 0, sizeof(ptls_buffer_t));
      if (properties->client.dest->ss_family == AF_INET) {
        coninfo.dest = get_addr_from_sockaddr(tcpls->v4_addr_llist, (struct
              sockaddr_in *) properties->client.dest);
        if (!coninfo.dest) {
          fprintf(stderr, "No addr matching properties->client.dest\n");
          return -1;
        }
        /* if we want to force a src */
        if (properties->client.src) {
          coninfo.src = get_addr_from_sockaddr(tcpls->ours_v4_addr_llist, (struct
                sockaddr_in *) properties->client.dest);
          if (!coninfo.src) {
            fprintf(stderr, "No addr matching properties->client.src\n");
            return -1;
          }
        }
      }
      else if (properties->client.dest->ss_family == AF_INET6) {
        coninfo.dest6 = get_addr6_from_sockaddr(tcpls->v6_addr_llist, (struct
              sockaddr_in6 *) properties->client.dest);
        if (!coninfo.dest6) {
          fprintf(stderr, "No addr matching properties->client.dest\n");
          return -1;
        }
        /* if we want to force a src */
        if (properties->client.src) {
          coninfo.src6 = get_addr6_from_sockaddr(tcpls->v6_addr_llist, (struct
                sockaddr_in6 *) properties->client.src);
          if (!coninfo.src6) {
            fprintf(stderr, "No addr matching properties->client.src\n");
            return -1;
          }
        }
      }
      list_add(tcpls->connect_infos, &coninfo);
      con = list_get(tcpls->connect_infos, tcpls->connect_infos->size-1);
      assert(con);
    }
    /* returns an error if the connection is already established or connecting*/
    if (con->state > CLOSED)
      return -1;
    if (con->dest)
      con->socket = socket(AF_INET, SOCK_STREAM, 0);
    else if (con->dest6)
      con->socket = socket(AF_INET6, SOCK_STREAM, 0);
    if (con->src || con->src6) {
      con->src ? bind(con->socket, (struct sockaddr*) &con->src->addr,
          sizeof(con->src->addr)) : bind(con->socket, (struct sockaddr *)
          &con->src6->addr, sizeof(con->src6->addr));
    }
    sock = con->socket;
  }
  else if (properties && properties->socket) {
    sock = properties->socket;
    con = get_con_info_from_socket(tcpls, sock);
    if (!con)
      return -1;
  }
  if (!tls->is_server && !sock) {
    con = get_primary_con_info(tcpls);
    if (!con)
      goto Exit;
    sock = con->socket;
  }
  tcpls->sending_con = con;
  if (!properties ||(properties && !properties->client.mpjoin))
    tcpls->initial_socket = sock;
  int ret;
  ptls_buffer_t sendbuf;
  /** Sends the client hello (or the mpjoin client hello */
  ptls_buffer_init(&sendbuf, "", 0);
  if (!tls->is_server && ((ret = ptls_handshake(tls, &sendbuf, NULL, NULL,
            properties)) == PTLS_ERROR_IN_PROGRESS || ret == PTLS_ERROR_HANDSHAKE_IS_MPJOIN)) {
    rret = 0;
    while (rret < sendbuf.off) {
      if (properties && properties->client.zero_rtt) {
        con->state = CONNECTING;
        gettimeofday(&t_initial, NULL);
        memcpy(&t_previous, &t_initial, sizeof(t_previous));
        if (con->dest) {
          if ((ret = sendto(sock, sendbuf.base+rret, sendbuf.off-rret, MSG_FASTOPEN,
                  (struct sockaddr*) &con->dest->addr,  sizeof(con->dest->addr))) < 0) {
            perror("sendto failed");
            goto Exit;
          }
        }
        else if (con->dest6) {
          if ((ret = sendto(sock, sendbuf.base+rret, sendbuf.off-rret, MSG_FASTOPEN,
                  (struct sockaddr*) &con->dest6->addr,  sizeof(con->dest6->addr))) < 0) {
            perror("sendto failed");
            goto Exit;
          }
        }
      }
      else {
        if ((ret = send(sock, sendbuf.base+rret, sendbuf.off-rret, 0)) < 0) {
          perror("send(2) failed");
          goto Exit;
        }
      }
      rret += ret;
    }
    /**
     * code flow for a TCPLS JOIN handshake to a join an existing connection
     */
    if (properties && properties->client.mpjoin) {
      /* we should get the TRANSPORTID_NEW -- NOTE; this is the size should not
       * exceed it */
      uint8_t recvbuf[256];
      while ((rret = read(sock, recvbuf, sizeof(recvbuf))) == -1 && errno == EINTR)
        ;
      if (rret == 0)
        goto Exit;
      if (properties->client.zero_rtt) {
        /*check whether tcp connected */
        int result;
        if ((ret = check_con_has_connected(tcpls, con, &result)) < 0) {
          goto Exit;
        }
        else if (result != 0) {
          perror("TFO failed?");
          goto Exit;
        }

        struct timeval timeout = {.tv_sec = 100, .tv_usec = 0};
        compute_client_rtt(con, &timeout, &t_initial, &t_previous);
        con->state = CONNECTED;
      }

      /** Decrypt and apply the TRANSPORT_NEW */
      size_t input_off = 0;
      ptls_buffer_t decryptbuf;
      ptls_buffer_init(&decryptbuf, "", 0);
      size_t consumed;;
      input_off = 0;
      size_t input_size = rret;
      do {
        consumed = input_size - input_off;
        rret = ptls_receive(tls, &decryptbuf, NULL, recvbuf + input_off, &consumed);
        input_off += consumed;
      } while (rret == 0 && input_off < input_size);

      ptls_buffer_dispose(&sendbuf);
      ptls_buffer_dispose(&decryptbuf);
      if (!rret)
        con->state = JOINED;
      return rret;
    }
  }
  sendbuf.off = 0;
  ssize_t roff;
  uint8_t recvbuf[8192];
  do {
    while ((rret = read(sock, recvbuf, sizeof(recvbuf))) == -1 && errno == EINTR)
      ;
    if (rret == 0)
      goto Exit;
    if (properties->client.zero_rtt && con->state == CONNECTING) {
      int result;
      if (check_con_has_connected(tcpls, con, &result) < 0) {
        goto Exit;
      }
      else if (result != 0) {
        perror("TFO failed?");
        goto Exit;
      }
      con->state = CONNECTED;
    }
    roff = 0;
    do {
      ptls_buffer_init(&sendbuf, "", 0);
      size_t consumed = rret - roff;
      ret = ptls_handshake(tls, &sendbuf, recvbuf + roff, &consumed, properties);
      roff += consumed;
      if ((ret == 0 || ret == PTLS_ERROR_IN_PROGRESS) && sendbuf.off != 0) {
        if ((rret = send(sock, sendbuf.base, sendbuf.off, 0)) < 0) {
          perror("send(2) failed");
          goto Exit;
        }
      }
      ptls_buffer_dispose(&sendbuf);
    } while (ret == PTLS_ERROR_IN_PROGRESS && rret != roff);
  } while (ret == PTLS_ERROR_IN_PROGRESS);
  if (!ret)
    con->state = JOINED;
  ptls_buffer_dispose(&sendbuf);
  return ret;
Exit:
  /** TODO Make callbacks for the different possible errors*/
  if (rret <= 0) {
    connect_info_t *con = get_con_info_from_socket(tcpls, sock);
    connection_close(tcpls, con);
  }
  ptls_buffer_dispose(&sendbuf);
  return -1;
}

/**
 * Server-side function called when the server knows it needs to attach a TCP
 * connection to a given tcpls_t session. It may be a MPJOIN TCP connection or
 * the primary connection. In case of the primary connection, the cookie is set
 * to NULL
 *
 * If this is a MPJOIN, this function check whether the received cookie is
 * valid. If it is, it creates a new connection and trigger a callback, marking
 * this con usable to attach streams.
 *
 * returns -1 upon error, and the transportid of the new connection if succeeded
 */

int tcpls_accept(tcpls_t *tcpls, int socket, uint8_t *cookie, uint32_t transportid) {
  /** check whether this socket has been already added */
  connect_info_t *con = NULL;
  connect_info_t newconn;
  con = get_con_info_from_socket(tcpls, socket);
  if (con && con->state > FAILED) {
    fprintf(stderr, "We accept a con which is already attached and connected?\n");
    return 0;
  }
  else {
    con = NULL;
  }

  if (cookie) {
    uint8_t* cookie_in = list_get(tcpls->cookies, tcpls->cookies->size-1);
    if (!memcmp(cookie, cookie_in, COOKIE_LEN)) {
      list_remove(tcpls->cookies, cookie_in);
    }
    else {
      /** Cookie unvalid */
      return -1;
    }
  }

  struct sockaddr_storage peer_sockaddr;
  struct sockaddr_storage ss;
  socklen_t sslen = sizeof(struct sockaddr_storage);
  memset(&ss, 0, sslen);
  memset(&peer_sockaddr, 0, sslen);


  if (getsockname(socket, (struct sockaddr *) &ss, &sslen) < 0) {
    perror("getsockname(2) failed");
  }
  if (getpeername(socket, (struct sockaddr *) &peer_sockaddr, &sslen) < 0) {
    perror("getpeername(2) failed");
  }
  // XXX should we not always add the address on server-side?
  int ret;
  if (peer_sockaddr.ss_family == AF_INET) {
    struct sockaddr_in *addr_in = (struct sockaddr_in *) &peer_sockaddr;
    char *s = malloc(INET_ADDRSTRLEN);
    inet_ntop(AF_INET, &(addr_in->sin_addr), s, INET_ADDRSTRLEN);
    fprintf(stderr, "IP address: %s\n", s);
    free(s);
    ret = tcpls_add_v4(tcpls->tls, (struct sockaddr_in*) &peer_sockaddr, 0, 0, 0);
  }
  else
    ret = tcpls_add_v6(tcpls->tls, (struct sockaddr_in6*) &peer_sockaddr, 0, 0, 0);
  if (tcpls->tls->ctx->address_event_cb) {
    if (!ret)
      tcpls->tls->ctx->address_event_cb(tcpls, ADDED_ADDR, (struct sockaddr*) &peer_sockaddr);
  }
  /** retrieve the correct addr */
  if (ss.ss_family == AF_INET) {
    tcpls_v4_addr_t *our_v4 = get_addr_from_sockaddr(tcpls->ours_v4_addr_llist, (struct sockaddr_in*) &ss);
    tcpls_v4_addr_t *peer_v4 = get_addr_from_sockaddr(tcpls->v4_addr_llist, (struct sockaddr_in*) &peer_sockaddr);
    if (!our_v4)
      return -1;
    int ret = get_con_info_from_addrs(tcpls, our_v4, peer_v4, NULL, NULL, &con);
    if (ret) {
      /** We didn't find a con with those addrs */
      memset(&newconn, 0, sizeof(connect_info_t));
      newconn.state = CONNECTED;
      newconn.socket = socket;
      newconn.this_transportid = tcpls->next_transport_id++;
      newconn.peer_transportid = transportid;
      newconn.src = our_v4;
      newconn.dest = peer_v4;
      newconn.buffrag = malloc(sizeof(ptls_buffer_t));
      memset(newconn.buffrag, 0, sizeof(ptls_buffer_t));

    }
    else {
      assert(con->state == CLOSED || con->state == FAILED);
      con->state = CONNECTED;
      con->socket = socket;
    }
  }
  else if (ss.ss_family == AF_INET6) {
    tcpls_v6_addr_t *our_v6 = get_addr6_from_sockaddr(tcpls->ours_v6_addr_llist, (struct sockaddr_in6*) &ss);
    tcpls_v6_addr_t *peer_v6 = get_addr6_from_sockaddr(tcpls->v6_addr_llist, (struct sockaddr_in6 *) &peer_sockaddr);
    if (!our_v6)
      return -1;
    int ret = get_con_info_from_addrs(tcpls, NULL, NULL, our_v6, peer_v6, &con);
    if (ret) {
      /** We didn't find a con with those addrs */
      memset(&newconn, 0, sizeof(connect_info_t));
      newconn.state = CONNECTED;
      newconn.socket = socket;
      newconn.this_transportid = tcpls->next_transport_id++;
      newconn.peer_transportid = transportid;
      newconn.src6 = our_v6;
      newconn.dest6 = peer_v6;
      newconn.buffrag = malloc(sizeof(ptls_buffer_t));
      memset(newconn.buffrag, 0, sizeof(ptls_buffer_t));
    }
    else {
      assert(con->state == CLOSED);
      con->state = CONNECTED;
      con->socket = socket;
    }
  }
  if (tcpls->tls->ctx->connection_event_cb) {
    if (!con)
      tcpls->tls->ctx->connection_event_cb(tcpls, CONN_OPENED, socket,
          newconn.this_transportid, tcpls->tls->ctx->cb_data);
    else
      tcpls->tls->ctx->connection_event_cb(tcpls, CONN_OPENED, socket,
          con->this_transportid, tcpls->tls->ctx->cb_data);
  }
  /**
   * Send back a control message announcing the transport connection id of
   * this newconnn, and echo back the transport id.
   */

  //XXX REFACTOR
  if (cookie) {
    uint8_t input[4+4];
    if (!con)
      memcpy(input, &newconn.this_transportid, 4);
    else
      memcpy(input, &con->this_transportid, 4);
    memcpy(&input[4], &transportid, 4);
    int ret;
    tcpls->sending_stream = NULL;
    tcpls->send_start = 0;
    tcpls->sendbuf->off = 0;
    stream_send_control_message(tcpls->tls, 0, tcpls->sendbuf,
        tcpls->tls->traffic_protection.enc.aead, input, TRANSPORT_NEW, 8);
    if (!con) {
      newconn.state = JOINED;
    }
    else {
      con->state = JOINED;
    }

    /*connect_info_t *con = get_primary_con_info(tcpls);*/
    ret = send(socket, tcpls->sendbuf->base, tcpls->sendbuf->off, 0);
    if (ret < 0) {
      /** TODO?  */
      return -1;
    }
    /* check whether we sent everything */
    if (tcpls->sendbuf->off == ret) {
      /** XXX Control info that we won't put into the reliable delivery in case of
       * network failure ?*/
      tcpls->sendbuf->off = 0;
    }
    else {
      tcpls->send_start += ret;
    }
  }
  else {
    /* it should always be the firt connection without cookie */
    newconn.is_primary = 1;
    /** this one may change in the future */
    tcpls->socket_primary = socket;
    /** not this one */
    tcpls->initial_socket = socket;
  }
  if (!con) {
    list_add(tcpls->connect_infos, &newconn);
    ret = newconn.this_transportid;
  }
  else
    ret = con->this_transportid;
  tcpls->nbr_tcp_streams++;
  return ret;
}


/**
 * Create and attach locally a new stream to the main address if no addr
 * is provided; else attach to addr if we have a connection open to it
 *
 * src might be NULL to indicate default
 *
 * returns 0 if a stream is alreay attached for addr, or if some error occured
 */

streamid_t tcpls_stream_new(ptls_t *tls, struct sockaddr *src, struct sockaddr *dest) {
  /** Check first whether a stream isn't already attach to this addr */
  tcpls_t *tcpls = tls->tcpls;
  assert(tcpls);
  if (!dest)
    return 0;
  connect_info_t coninfo;
  memset(&coninfo, 0, sizeof(coninfo));
  connect_info_t *con_stored;
  int ret;
  tcpls_v4_addr_t *src_addr = NULL;
  tcpls_v6_addr_t *src6_addr = NULL;
  tcpls_v4_addr_t *dest_addr = NULL;
  tcpls_v6_addr_t *dest6_addr = NULL;
  if (src && src->sa_family == AF_INET) {
    src_addr = get_addr_from_sockaddr(tcpls->ours_v4_addr_llist, (struct sockaddr_in *)src);
    if (!src_addr) 
      return 0;
  }
  else if (src && src->sa_family == AF_INET6) {
    src6_addr = get_addr6_from_sockaddr(tcpls->ours_v6_addr_llist, (struct sockaddr_in6*) src);
    if (!src6_addr)
      return 0;
  }

  if (dest->sa_family == AF_INET) {
    dest_addr = get_addr_from_sockaddr(tcpls->v4_addr_llist,
        (struct sockaddr_in *) dest);
    assert(dest_addr); /**debugging mode*/
    if (!dest_addr)
      return 0;
    ret = get_con_info_from_addrs(tcpls, src_addr, dest_addr, NULL, NULL, &con_stored);
  }
  else if (dest->sa_family == AF_INET6) {
    dest6_addr = get_addr6_from_sockaddr(tcpls->v6_addr_llist, (struct sockaddr_in6 *) dest);
    assert(dest6_addr);
    if (!dest6_addr)
      return 0;
    ret = get_con_info_from_addrs(tcpls, NULL, NULL, src6_addr, dest6_addr, &con_stored);
  }
  else
    return 0;
  /** If we do not have any connection, let's create it */
  if (ret) {
    coninfo.socket = 0;
    coninfo.state = CLOSED;
    coninfo.this_transportid = tcpls->next_transport_id++;
    coninfo.buffrag = malloc(sizeof(ptls_buffer_t));
    memset(coninfo.buffrag, 0, sizeof(ptls_buffer_t));
    if (dest->sa_family == AF_INET) {
      /** NULL src means we use the default one */
      coninfo.src = src_addr;
      coninfo.dest = dest_addr;
      coninfo.src6 = NULL;
      coninfo.dest6 = NULL;
      /** Is this con using the primary addresses? */
      if (src && src_addr->is_primary && dest_addr->is_primary) {
        coninfo.is_primary = 1;
      }
      else if (!src && dest_addr->is_primary) {
        coninfo.is_primary = 1;
      }
    }
    else {
      /** We attach a stream to v6 interfaces */
      coninfo.src6 = src6_addr;
      coninfo.dest6 = dest6_addr;
      coninfo.src = NULL;
      coninfo.dest = NULL;
      if (src && src6_addr->is_primary && dest6_addr->is_primary) {
        coninfo.is_primary = 1;
      }
      else if (!src && dest6_addr->is_primary) {
        coninfo.is_primary = 1;
      }
    }
    /** copy coninfo into the heap allocated list */
    list_add(tcpls->connect_infos, &coninfo);
    /** get back this copy */
    con_stored = list_get(tcpls->connect_infos, tcpls->connect_infos->size-1);
  }
  tcpls_stream_t *stream = stream_helper_new(tcpls, con_stored);
  if (!stream)
    return 0;
  return stream->streamid;
}

/**
 * Attach all newly created stream to the peer
 *
 * Usable only when the handshake has been done
 * sendnow instructs TCPLS to send the control message right now. If set to 0,
 * then the stream control message will be sent alongside the data within the
 * the first call to tcpls_send over the right streamid
 * 
 * Note, if stream attach events have not been sent, the application cannot use
 * the streamid to send messages
 */

int tcpls_streams_attach(ptls_t *tls, streamid_t streamid, int sendnow) {
  if (!ptls_handshake_is_complete(tls))
    return -1;
  tcpls_t *tcpls = tls->tcpls;
  tcpls_stream_t *stream_to_use = NULL;
  int ret = 0;
  ptls_aead_context_t *ctx_to_use = NULL;
  ptls_buffer_t *sendbuf_to_use;
  if (streamid) {
    stream_to_use = stream_get(tcpls, streamid);
    if (!stream_to_use && !stream_to_use->aead_enc)
      return -1;
    ctx_to_use = stream_to_use->aead_enc;
    sendbuf_to_use = stream_to_use->sendbuf;
    tcpls->sending_stream = stream_to_use;
  }
  else {
    ctx_to_use = tls->traffic_protection.enc.aead;
    sendbuf_to_use = tcpls->sendbuf;
    tcpls->sending_stream = NULL;
  }
  tcpls_stream_t *stream_to_attach;
  for (int i = 0; i < tcpls->streams->size; i++) {
    stream_to_attach = list_get(tcpls->streams, i);
    if (stream_to_attach->need_sending_attach_event) {
      connect_info_t *con = connection_get(tcpls, stream_to_attach->transportid);
      tcpls->sending_con = con;
      uint8_t input[8];
      memset(input, 0, 8);
      /** send the stream id to the peer */
      memcpy(input, &stream_to_attach->streamid, 4);
      memcpy(&input[4], &con->peer_transportid, 4);
      stream_send_control_message(tls, stream_to_attach->streamid,
          sendbuf_to_use, ctx_to_use, input, STREAM_ATTACH, 8);
      stream_to_attach->send_stream_attach_in_sendbuf_pos = sendbuf_to_use->off;
      stream_to_attach->need_sending_attach_event = 0;
      tcpls->check_stream_attach_sent = 1;
      if (sendnow) {
        ret = do_send(tcpls, stream_to_use, con);
        /** Mark streams usables */
        if (!tcpls->failover_recovering)
          check_stream_attach_have_been_sent(tcpls, ret);
        /** did we sent everything? =) */
        if (!tcpls->failover_recovering && !did_we_sent_everything(tcpls, stream_to_use, ret)) {
          return -1;
        }
        tcpls->check_stream_attach_sent = 0;
      }
    }
  }
  return ret;
}


static int stream_close_helper(tcpls_t *tcpls, tcpls_stream_t *stream, int type, int sendnow) {
  uint8_t input[4];
  /** send the stream id to the peer */
  connect_info_t *con = connection_get(tcpls, stream->transportid);
  tcpls->sending_con = con;
  tcpls->sending_stream = stream;
  memcpy(input, &stream->streamid, 4);
  /** queue the message in the sending buffer */
  stream_send_control_message(tcpls->tls, stream->streamid, stream->sendbuf, stream->aead_enc, input, type, 4);
  if (sendnow) {
    int ret;
    ret = do_send(tcpls, stream, con);
    /* check whether we sent everything */
    if (!tcpls->failover_recovering && !did_we_sent_everything(tcpls, stream, ret))
      return -1;
  }
  else {
    // XXX ensure that the message is when housekeeping! 
    stream->marked_for_close = 1;
    tcpls->streams_marked_for_close = 1;
  }
  stream->stream_usable = 0;
  return 0;
}

/**
 * Close a stream. If no stream are attached to any address, then the connection
 * is closed, and the application should call tcpls_free
 */
int tcpls_stream_close(ptls_t *tls, streamid_t streamid, int sendnow) {
  tcpls_t *tcpls = tls->tcpls;
  if (!tcpls->streams->size)
    return 0;
  tcpls_stream_t *stream = stream_get(tcpls, streamid);
  if (!stream)
    return -1;
  return stream_close_helper(tcpls, stream, STREAM_CLOSE, sendnow);
}

/**
 * Encrypts and sends input towards the primary path if available; else sends
 * towards the fallback path if the option is activated.
 *
 * Only send if the socket is within a connected state
 *
 * Send through streamid; or to the primary one if streamid = 0
 * Send through the primary; or switch the primary if some problem occurs
 *
 * @returns: TCPLS_OK if everything has been passed to the kernel buffer
 *           TCPLS_HOLD_DATA_TO_SEND if some data still need to be sent
 *
 *           or -1 in case of errors:
 *           TODO be more explicit on the potential errors
 *
 */


int tcpls_send(ptls_t *tls, streamid_t streamid, const void *input, size_t nbytes) {
  tcpls_t *tcpls = tls->tcpls;
  int ret;
  tcpls_stream_t *stream;
  /*int is_failover_enabled = 0;*/
  /** Check the state of connections first do we have our primary connected tcp? */
  if ((!streamid && !tcpls->socket_primary) || !ptls_handshake_is_complete(tls)) {
    return -1;
  }
  /** Check whether we already have a stream open; if not, build a stream
   * with the default context */
  if (!tcpls->streams->size && ((tcpls->tls->is_server && tcpls->next_stream_id
          ==  2147483649) || (!tcpls->tls->is_server && tcpls->next_stream_id ==
            1))) {
    // NOTE: We only allow this behavior if we not yet received or sent any
    // stream_attach but somehow we have to send data

    // Create a stream with the default context, attached to primary IP
    connect_info_t *con = get_primary_con_info(tcpls);
    assert(con);
    stream = stream_new(tls, tcpls->next_stream_id++, con, 1);
    fprintf(stderr, "automaticaly creating a stream sender side %u\n", stream->streamid);
    if (tls->ctx->stream_event_cb) {
      tls->ctx->stream_event_cb(tcpls, STREAM_OPENED, stream->streamid, con->this_transportid,
          tls->ctx->cb_data);
    }
    stream->need_sending_attach_event = 0;
    stream->stream_usable = 1;
    uint8_t input[8];
    /** send the stream id to the peer */
    uint32_t peer_transportid = 0;
    memcpy(input, &stream->streamid, 4);
    memcpy(&input[4], &peer_transportid, 4);
    /** Add a stream message creation to the sending buffer ! */
    tcpls->sending_stream = stream;
    stream_send_control_message(tcpls->tls, 0, stream->sendbuf,
        tls->traffic_protection.enc.aead, input, STREAM_ATTACH, 8);
    /** To check whether we sent it and if the stream becomes usable */
    stream->send_stream_attach_in_sendbuf_pos = stream->sendbuf->off;
    tcpls->check_stream_attach_sent = 1;
    //XXX potential bug if the failure happens while the STREAM_ATTACH has not
    //been acked !
    list_add(tcpls->streams, stream);
    free(stream);
    stream = list_get(tcpls->streams, tcpls->streams->size-1);
  }
  else {
    stream = stream_get(tcpls, streamid);
    if (!stream)
      return -1;
    /** check whether we have to initiate this stream; it might have been
     * created before the handshake */
    if (!stream->aead_initialized) {
      if (new_stream_derive_aead_context(tls, stream, 1)) {
        return -1;
      }
      stream->aead_initialized = 1;
    }
    if (!stream->stream_usable)
      return -1;
  }
  if (!stream)
    return -1;
  tcpls->sending_stream = stream;
  connect_info_t *con = connection_get(tcpls, stream->transportid);

  // For compatibility with picotls; set the traffic_protection context
  // of the stream we want to use
  ptls_aead_context_t *remember_aead = tcpls->tls->traffic_protection.enc.aead;
  // get the right  aead context matching the stream id
  // This is done for compabitility with original PTLS's unit tests
  tcpls->tls->traffic_protection.enc.aead = stream->aead_enc;
  tcpls->sending_con = con;
  ret = ptls_send(tcpls->tls, stream->streamid, stream->sendbuf, input, nbytes);

  tcpls->tls->traffic_protection.enc.aead = remember_aead;
  switch (ret) {
    /** Error in encryption -- TODO document the possibilties */
    case 0:
      break;
    default:
      fprintf(stderr, "Woups, ptls_send returns %d\n", ret);
            return ret;
  }
  /** Send over the socket's stream */
  ret = do_send(tcpls, stream, con);
  if (tcpls->check_stream_attach_sent && !tcpls->failover_recovering) {
    check_stream_attach_have_been_sent(tcpls, ret);
  }
  /** did we sent everything? =) */
  if (!tcpls->failover_recovering && !did_we_sent_everything(tcpls, stream, ret))
    return -1;

  tcpls->check_stream_attach_sent = 0;
  /** Do some house keeping task */
  tcpls_housekeeping(tcpls);
  if (stream->send_start != stream->sendbuf->off) {
    return TCPLS_HOLD_DATA_TO_SEND;
  }
  else {
    return TCPLS_OK;
  }
}

/**
* Wait at most tv time over all stream sockets to be available for reading
*
* // TODO adding configurable callbacks for TCPLS events
*/

int tcpls_receive(ptls_t *tls, ptls_buffer_t *decryptbuf, struct timeval *tv) {
  fd_set rset;
  int ret, selectret;
  tcpls_t *tcpls = tls->tcpls;
  FD_ZERO(&rset);
  connect_info_t *con;
  int maxfd = 0;
  for (int i = 0; i < tcpls->connect_infos->size; i++) {
    con = list_get(tcpls->connect_infos, i);
    if (con->state >= CONNECTED) {
      FD_SET(con->socket, &rset);
      if (maxfd < con->socket)
        maxfd = con->socket;
    }
  }
  selectret = select(maxfd+1, &rset, NULL, NULL, tv);
  if (selectret <= 0) {
    return -1;
  }
  ret = 0;
  /* Default strategy -- One max record pulled for each connection */
  uint8_t input[PTLS_MAX_ENCRYPTED_RECORD_SIZE];
  for (int i =  0; i < tcpls->connect_infos->size; i++) {
    con = list_get(tcpls->connect_infos, i);
    if (FD_ISSET(con->socket, &rset) && con->state >= CONNECTED) {
      ret = recv(con->socket, input, PTLS_MAX_ENCRYPTED_RECORD_SIZE, 0);
      if (ret <= 0) {
        if ((errno == ECONNRESET || errno == EPIPE || errno == ETIMEDOUT) && tcpls->enable_failover) {
          //XXX check whether we have to close the con
          initiate_recovering(tcpls, con);
        }
        else {
        //XXX
          connection_close(tcpls, con);
          return TCPLS_OK;
        }
      }
      else {
        /* We have stuff to decrypt */
        tcpls->transportid_rcv = con->this_transportid;
        int count_streams = count_streams_from_transportid(tcpls,  con->this_transportid);
        /** The first message over the fist connection, server-side, we do not
         * have streams attach yet, it is coming! */
        int rret = 1;
        size_t input_off = 0;
        size_t input_size = ret;
        size_t consumed;
        if (count_streams == 0) {
          tcpls->streamid_rcv = 0; /** no stream */
          ptls_aead_context_t *remember_aead = tcpls->tls->traffic_protection.dec.aead;
          do {
            consumed = input_size - input_off;
            rret = ptls_receive(tls, decryptbuf, tcpls->buffrag, input + input_off, &consumed);
            input_off += consumed;
          } while (rret == 0 && input_off < input_size);
          /** We may have received a stream attach that changed the aead*/
          tcpls->tls->traffic_protection.dec.aead = remember_aead;
        }
        if (input_off < input_size) {
          int progress = 1;
          while (progress && rret) {
            if ((rret = try_decrypt_with_multistreams(tcpls, input, decryptbuf, &input_off, input_size)) != 0) {
              progress = input_off;
              rret = try_decrypt_with_multistreams(tcpls, input, decryptbuf, &input_off, input_size);
              /* We tried once again all streams but we did not make any input
               * progress; we escape the loop and log an error if rret != 0*/
              if (progress == input_off)
                progress = 0;
            }
          }
        }
        if (rret != 0) {
          fprintf(stderr, "We got a major error %d\n", rret);
          return rret;
        }
        /* merge rec_reording with decryptbuf if we can */
        multipath_merge_buffers(tcpls, decryptbuf);
      }
    }
  }
  /** flush an ack if needed */
  if (send_ack_if_needed(tcpls, NULL))
    return -1;
  /** Do some house keeping task */
  tcpls_housekeeping(tcpls);
  if (heap_size(tcpls->priority_q))
    return TCPLS_HOLD_OUT_OF_ORDER_DATA_TO_READ;
  else
    return TCPLS_OK;
}

/**
 * Sends a tcp option which has previously been registered with ptls_set...
 *
 * This function should be called after the handshake is complete for both party
 * */
int tcpls_send_tcpoption(tcpls_t *tcpls, int transportid, tcpls_enum_t type, int sendnow)
{
  ptls_t *tls = tcpls->tls;
  if(tls->traffic_protection.enc.aead == NULL)
    return -1;

  /** Get the option */
  tcpls_options_t *option;
  int found = 0;
  for (int i = 0; i < tcpls->tcpls_options->size && !found; i++) {
    option = list_get(tcpls->tcpls_options, i);
    if (option->type == type && option->data->base && option->settopeer) {
      found = 1;
      break;
    }
  }
  if (!found)
    return -1;
  tcpls_stream_t *stream;
  found = 0;
  for (int i = 0; i < tcpls->streams->size && !found; i++) {
     stream = list_get(tcpls->streams, i);
     if (stream->transportid == transportid && stream->stream_usable)
       found = 1;
  }
  //Use default sendbuf;
  ptls_buffer_t *buf;
  ptls_aead_context_t *ctx_to_use;
  if (!found) {
    buf = tcpls->sendbuf;
    buf->off = 0;
    tcpls->send_start = 0;
    ctx_to_use = tcpls->tls->traffic_protection.enc.aead;
    stream = NULL;
  }
  else {
    buf = stream->sendbuf;
    ctx_to_use = stream->aead_enc;
  }
  if (option->is_varlen) {
    if (!stream) {
      return -1;
    }
    /** We need to send the size of the option, which we might need to buffer */
    /** 4 bytes for the variable length, 2 bytes for the option value */

    uint8_t input[4];
    /** Send the CONTROL_VARLEN_BEGIN as a single record first */
    memcpy(input, &option->data->len, 4);
    stream_send_control_message(tls, stream->streamid, buf, ctx_to_use, input, CONTROL_VARLEN_BEGIN, 4);
    buffer_push_encrypted_records(tls, stream->streamid, buf,
        PTLS_CONTENT_TYPE_TCPLS_CONTROL, type, option->data->base,
        option->data->len, ctx_to_use);
  }
  else {
    uint8_t input[option->data->len];
    memcpy(input, option->data->base, option->data->len);
    buffer_push_encrypted_records(tls, 0, buf,
        PTLS_CONTENT_TYPE_TCPLS_CONTROL, type, input,
        option->data->len, ctx_to_use);
  }
  if (sendnow) {
    connect_info_t *con = connection_get(tcpls, transportid);
    if (!con)
      return -1;
    int ret = do_send(tcpls, stream, con);
    if (!did_we_sent_everything(tcpls, stream, ret))
      return -1;
  }
  return 0;
}

/**=====================================================================================*/
/**
 * ptls_set_[TCPOPTION] needs to have been called first to initialize an option 
 */

/**
 * Set a timeout option (i.e., similar to RFC5482) to transportid within the TLS connection
 *
 * Note that RFC5482 specifies the granularity in Second or Minute. We specify
 * here in Milisecond or Second.
 *
 * set streamid to 0 if this has not to be set locally
 */
int tcpls_set_user_timeout(tcpls_t *tcpls, int transportid,  uint16_t value,
    uint16_t msec_or_sec, uint8_t setlocal, uint8_t settopeer) {
  int ret = 0;
  uint16_t *val = malloc(sizeof(uint16_t));
  if (val == NULL)
    return PTLS_ERROR_NO_MEMORY;
  *val = value | msec_or_sec << 15;
  ret = tcpls_init_context(tcpls->tls, val, 2, USER_TIMEOUT, setlocal, settopeer);
  if (ret)
    return ret;
  if (setlocal) {
    connect_info_t *con = connection_get(tcpls, transportid);
    if (!con)
      return PTLS_ERROR_CONN_NOT_FOUND;
    ret = setlocal_usertimeout(con->socket, *val);
  }
  return ret;
}

int ptls_set_happy_eyeball(ptls_t *ptls) {
  return 0;
}

int ptls_set_faileover(ptls_t *ptls, char *address) {
  return 0;
}

/**
 * Copy bpf_prog_bytecode inside ptls->tcpls_options
 */
int ptls_set_bpf_cc(ptls_t *ptls, const uint8_t *bpf_prog_bytecode, size_t bytecodelen,
    int setlocal, int settopeer) {
  int ret = 0;
  uint8_t* bpf_cc = NULL;
  if ((bpf_cc =  malloc(bytecodelen)) == NULL)
    return PTLS_ERROR_NO_MEMORY;
  memcpy(bpf_cc, bpf_prog_bytecode, bytecodelen);
  ret = tcpls_init_context(ptls, bpf_cc, bytecodelen, BPF_CC, setlocal, settopeer);
  if (ret)
    return -1;
  if (setlocal){
    ret = setlocal_bpf_cc(ptls, bpf_prog_bytecode, bytecodelen);
  }
  return ret;
}

/*===================================Internal========================================*/

static int cmp_mpseq(void *mpseq1, void *mpseq2) {

  register uint32_t key1_v = *((uint32_t*)mpseq1);
  register uint32_t key2_v = *((uint32_t*)mpseq2);

  // Perform the comparison
  if (key1_v < key2_v)
    return -1;
  else if (key1_v == key2_v)
    return 0;
  else return 1;
}

static int try_decrypt_with_multistreams(tcpls_t *tcpls, const void *input,
    ptls_buffer_t *decryptbuf, size_t *input_off, size_t input_size) {
  int rret = 1;
  int ret;
  size_t consumed;
  int restore_buf = 0;
  connect_info_t *con = connection_get(tcpls, tcpls->transportid_rcv);
  /** if we have something in tcpls->buffrag, let's push it to this
   * con->buffrag*/
  if (tcpls->buffrag->off != 0) {
    /* XXX We should not have fragmented data over this buffer as well, right?*/
    assert(con->buffrag->off == 0);
    if (con->buffrag->base == NULL)
      ptls_buffer_init(con->buffrag, "", 0);
    if ((ret = ptls_buffer_reserve(con->buffrag, tcpls->buffrag->off)) != 0)
      return ret;
    memcpy(con->buffrag->base, tcpls->buffrag->base, tcpls->buffrag->off);
    con->buffrag->off = tcpls->buffrag->off;
    tcpls->buffrag->off = 0;
  }
  restore_buf = con->buffrag->off;
  for (int i = 0; i < tcpls->streams->size && rret; i++) {
    tcpls_stream_t *stream = list_get(tcpls->streams, i);
    /* this is a stream attached to this connection */
    if (con->this_transportid == stream->transportid) {
      ptls_aead_context_t *remember_aead = tcpls->tls->traffic_protection.dec.aead;
      // get the right  aead context matching the stream id
      // This is done for compabitility with original PTLS's unit tests
      /** We possible have not stream attached server-side */
      tcpls->tls->traffic_protection.dec.aead = stream->aead_dec;
      tcpls->streamid_rcv = stream->streamid;
      do {
        consumed = input_size - *input_off;
        rret = ptls_receive(tcpls->tls, decryptbuf, con->buffrag, input + *input_off, &consumed);
        *input_off += consumed;
      } while (rret == 0 && *input_off < input_size);
      tcpls->tls->traffic_protection.dec.aead = remember_aead;
      /*we need to restore buffrag if we had some and try with another streama*/
      if (rret == PTLS_ALERT_BAD_RECORD_MAC && restore_buf && con->buffrag->capacity) {
        con->buffrag->off = restore_buf;
      }
    }
  }
  /* finally try with the default aead */
  if (rret == PTLS_ALERT_BAD_RECORD_MAC) {
    if (restore_buf && tcpls->buffrag->capacity)
      tcpls->buffrag->off = restore_buf;
    do {
      consumed = input_size - *input_off;
      rret = ptls_receive(tcpls->tls, decryptbuf, tcpls->buffrag, input + *input_off, &consumed);
      *input_off += consumed;
    } while (rret == 0 && *input_off < input_size);
    tcpls->buffrag->off = 0;
  }
  return rret;
}

static int do_send(tcpls_t *tcpls, tcpls_stream_t *stream, connect_info_t *con) {
  int ret;
  if (stream) {
    ret = send(con->socket, stream->sendbuf->base+stream->send_start,
        stream->sendbuf->off-stream->send_start, 0);
  }
  else {
    ret = send(con->socket, tcpls->sendbuf->base+tcpls->send_start,
        tcpls->sendbuf->off-tcpls->send_start, 0);
  }
  if (ret < 0) {
    if ((errno == ECONNRESET || errno == EPIPE || errno == ETIMEDOUT) && tcpls->enable_failover) {
      if (tcpls->tls->is_server) {
        if (tcpls->tls->ctx->stream_event_cb) {
          tcpls_stream_t *stream_failed;
          for (int i = 0; i < tcpls->streams->size; i++) {
            stream_failed = list_get(tcpls->streams, i);
            if (stream->transportid == con->this_transportid && stream_failed->stream_usable) {
              tcpls->tls->ctx->stream_event_cb(tcpls, STREAM_NETWORK_FAILURE,
                  stream_failed->streamid, con->this_transportid, tcpls->tls->ctx->cb_data);
              stream_failed->stream_usable = 0;
              if (tcpls->tls->ctx->stream_event_cb) {
                tcpls->tls->ctx->stream_event_cb(tcpls, STREAM_NETWORK_FAILURE,
                    stream_failed->streamid, stream_failed->transportid, tcpls->tls->ctx->cb_data);
              }
            }
          }
        }
        return 0;
      }
      else {
        /* we're a client -- let's try to reconnect */
        ret = initiate_recovering(tcpls, con);
      }
    }
    else {
      fprintf(stderr, "Failed to send on socket %d\n", con->socket);
      perror("send failed");
      connection_close(tcpls, con);
    }
  }
  return ret;
}

static int initiate_recovering(tcpls_t *tcpls, connect_info_t *con) {
  /** If failover is enabled and we are the client, let's connect again */
  fprintf(stderr,"initiate recovering\n");
  errno = 0;
  int ret = 0;
  connection_fail(tcpls, con);
  if (!tcpls->tls->is_server) {
    connect_info_t *recon;
    recon = try_reconnect(tcpls, con);
    /* perform a join handshake to reconnect to the server */
    if (recon->state == CONNECTED) {
      /* We need to join the connection */
      ptls_handshake_properties_t prop = {NULL};
      prop.client.transportid = recon->this_transportid;
      prop.client.mpjoin = 1;
      prop.socket = recon->socket;
      if (recon->dest) {
        prop.client.dest = (struct sockaddr_storage *) &recon->dest->addr;
        prop.client.src = (struct sockaddr_storage *) &recon->src->addr;
      }
      else {
        prop.client.dest = (struct sockaddr_storage *) &recon->dest6->addr;
        prop.client.src = (struct sockaddr_storage *) &recon->src6->addr;
      }
      ret = tcpls_handshake(tcpls->tls, &prop);
      if (ret) {
        fprintf(stderr, "tcpls_handshake returned %d\n", ret);
      }
    }
    /* let's mention on which we failover */
    con->transportid_to_failover = recon->this_transportid;

    tcpls_stream_t *stream_to_use = NULL, *stream_failed = NULL;
    // find a usable stream attached to recon
    int found = 0;
    for (int i = 0; i < tcpls->streams->size && !found; i++) {
      stream_to_use = list_get(tcpls->streams, i);
      if (stream_to_use->transportid == recon->this_transportid)
        found = 1;
    }
    /* if no stream found, we use tcpls->sendbuf to send failover, with the
     * default aead */
    if (!found) {
      tcpls->sendbuf->off = 0;
      tcpls->send_start = 0;
    }
    /* Now we need to send a failover message  for all streams attached
     * to the failed con*/
    for (int i = 0; i < tcpls->streams->size; i++) {
      stream_failed = list_get(tcpls->streams, i);
      if (stream_failed->transportid == con->this_transportid) {
        char input[12];
        memcpy(input, &con->peer_transportid, 4);
        memcpy(input+4, &stream_failed->streamid, 4);
        uint32_t seq = stream_failed->last_seq_poped+1;
        /*In case no elements were yet poped*/
        if (seq == 1)
          seq--;
        memcpy(input+8, &seq, 4);
        if (found)
          stream_send_control_message(tcpls->tls, stream_to_use->streamid,
              stream_to_use->sendbuf, stream_to_use->aead_enc, input, FAILOVER, 12);
        else {
          tcpls->sending_stream = NULL;
          stream_send_control_message(tcpls->tls, 0, tcpls->sendbuf,
              tcpls->tls->traffic_protection.enc.aead, input, FAILOVER, 12);
        }
        stream_failed->stream_usable = 0;
        /* we would resend the full sendbuf when housekeeping */
        stream_failed->send_start = 0;
        /* callback event */
        if (tcpls->tls->ctx->stream_event_cb) {
          tcpls->tls->ctx->stream_event_cb(tcpls, STREAM_NETWORK_FAILURE,
              stream_failed->streamid, stream_failed->transportid,
              tcpls->tls->ctx->cb_data);
        }
      }
    }
    tcpls->failover_recovering = 1;
    //send the failover messages
    ret = do_send(tcpls, NULL, recon);
    if (ret <= 0) {
      //XXX
      fprintf(stderr, "Unimplemented yet\n");
    }
  }
  else {
    /** just send STREAM_NETWORK_FAILURE */
    if (tcpls->tls->ctx->stream_event_cb) {
      tcpls_stream_t *stream;
      for (int i = 0; i < tcpls->streams->size; i++) {
        stream = list_get(tcpls->streams, i);
        if (stream->transportid == con->this_transportid) {
          tcpls->tls->ctx->stream_event_cb(tcpls, STREAM_NETWORK_FAILURE,
              stream->streamid, stream->transportid, tcpls->tls->ctx->cb_data);
        }
      }
    }
  }
  return 0;
}

/**
 * Send everything from con that has been unacked to tocon.
 *
 * FAILOVER messages should have been sent over tocon for all
 * streams that were previously attached in con.
 */

static int send_unacked_data(tcpls_t *tcpls, tcpls_stream_t *stream, connect_info_t *tocon) {
  int ret;
  ret = do_send(tcpls, stream, tocon);
  /* just try to send everything if we didn't*/
  if (!did_we_sent_everything(tcpls, stream, ret))
    return -1;
  /* tells us how much of the initial data we have sent */
  return ret;
}

/**
 * Try to reconnect to the server using either an existing con (i.e., if we
 * already have another con connected, returns this con).
 *
 * First try a different address than the one in con_closed. If not other
 * address exist or the connection fails, try to connect again with con_closed.
 *
 * returns NULL if nothing worked
 * returns the connect_info_t * that connected or which is already connected
 */

static connect_info_t* try_reconnect(tcpls_t *tcpls, connect_info_t *con_closed) {

  if (tcpls->connect_infos->size > 1) {
    /*Check first whether we have another CONNECTED con*/
    connect_info_t *con;
    for (int i = 0; i < tcpls->connect_infos->size; i++) {
      con = list_get(tcpls->connect_infos, i);
      if (con->state >= CONNECTED)
        return con;
    }
    /* We don't have a connected con, do we have a con not connected to a different
     * address than con_closed->dest[6]?*/
    int found = 0;
    for (int i = 0; i < tcpls->connect_infos->size && !found; i++) {
      con = list_get(tcpls->connect_infos, i);
      if (con != con_closed) {
        /* ensure the destination isn't the same address */
        if (con->dest && (con->dest != con_closed->dest)) {
          found = 1;
        }
        else if (con->dest6 && (con->dest6 != con_closed->dest6)) {
          found = 1;
        }
        /* Try to connect to this con*/
        if (found) {
          int ret;
          struct timeval timeout = {.tv_sec=2, .tv_usec=0};
          struct sockaddr *src=NULL, *dest=NULL;
          if (con->src)
            src = (struct sockaddr *) &con->src->addr;
          else if (con->src6)
            src = (struct sockaddr *) &con->src6->addr;
          if (con->dest)
            dest = (struct sockaddr *) &con->dest->addr;
          else if (con->dest6)
            dest = (struct sockaddr *) &con->dest6->addr;
          ret = tcpls_connect(tcpls->tls, src, dest, &timeout);
          if (!ret)
            return con;
        }
        found = 0;
      }
    }
  }
  /* Simply retry con_closed;*/ 
  int ret;
  struct timeval timeout = {.tv_sec=2, .tv_usec=0};
  struct sockaddr *src=NULL, *dest=NULL;
  if (con_closed->src)
    src = (struct sockaddr *) &con_closed->src->addr;
  else if (con_closed->src6)
    src = (struct sockaddr *) &con_closed->src6->addr;
  if (con_closed->dest)
    dest = (struct sockaddr *) &con_closed->dest->addr;
  else if (con_closed->dest6)
    dest = (struct sockaddr *) &con_closed->dest6->addr;
  ret = tcpls_connect(tcpls->tls, src, dest, &timeout);
  if (!ret)
    return con_closed;
  else
    return NULL;
}

/**
 * If we received the missings records, we can reorder and push bytes to the 
 * application buffer decryptbuf
 */

static int multipath_merge_buffers(tcpls_t *tcpls, ptls_buffer_t *decryptbuf) {
  // We try to pull bytes from the reordering buffer only if there is something
  // within our priorty queue, and we have > 0 nbytes to get to the application

  uint32_t initial_pos = decryptbuf->off;
  int ret;
  if (heap_size(tcpls->priority_q) > 0) {
    uint32_t *mpseq;
    uint32_t *buf_position_data;
    ret = heap_min(tcpls->priority_q, (void **) &mpseq, (void **)&buf_position_data);
    while (ret && *mpseq == tcpls->next_expected_mpseq) {
      size_t length = *(size_t *) (tcpls->rec_reordering->base+*buf_position_data);
      ptls_buffer_pushv(decryptbuf, tcpls->rec_reordering->base+*buf_position_data+sizeof(size_t), length);
      heap_delmin(tcpls->priority_q, (void**)&mpseq, (void**)&buf_position_data);
      tcpls->next_expected_mpseq++;
      free(mpseq);
      free(buf_position_data);
      ret = heap_min(tcpls->priority_q, (void **) &mpseq, (void **) &buf_position_data);
    }
  }
  /** we have nothing left in the heap and no fragments, we can clean rec_reordering! */
  if (heap_size(tcpls->priority_q) == 0 && tcpls->rec_reordering->off)
    ptls_buffer_dispose(tcpls->rec_reordering);
  return decryptbuf->off-initial_pos;
Exit:
  return -1;
}



/**
 * Verify whether the position of the stream attach event event has been
 * consumed by a blocking send system call; as soon as it has been, the stream
 * is usable
 */

//XXX FIXME
static void check_stream_attach_have_been_sent(tcpls_t *tcpls, int consumed) {
  tcpls_stream_t *stream;
  for (int i = 0; i < tcpls->streams->size; i++) {
    stream = list_get(tcpls->streams, i);
    if (!stream->stream_usable && stream->send_stream_attach_in_sendbuf_pos <=
        consumed + stream->send_start) {
      stream->stream_usable = 1;
      stream->send_stream_attach_in_sendbuf_pos = 0; // reset it
      /** fire callback ! TODO */
    }
  }
}

static tcpls_v4_addr_t *get_addr_from_sockaddr(tcpls_v4_addr_t *llist, struct sockaddr_in *addr) {
  if (!addr)
    return NULL;
  tcpls_v4_addr_t *current = llist;
  while (current) {
    if (!memcmp(&current->addr.sin_addr, &addr->sin_addr, sizeof(addr->sin_addr)))
      return current;
    current = current->next;
  }
  return NULL;
}

static tcpls_v6_addr_t *get_addr6_from_sockaddr(tcpls_v6_addr_t *llist, struct sockaddr_in6 *addr6) {
  if (!addr6)
    return NULL;
  tcpls_v6_addr_t *current = llist;
  while (current) {
    if (!memcmp(&current->addr.sin6_addr, &addr6->sin6_addr, sizeof(addr6->sin6_addr)))
      return current;
    current = current->next;
  }
  return NULL;
}

static int handle_connect(tcpls_t *tcpls, tcpls_v4_addr_t *src, tcpls_v4_addr_t
    *dest, tcpls_v6_addr_t *src6, tcpls_v6_addr_t *dest6, unsigned short afinet,
    int *nfds, connect_info_t *coninfo) {
  int ret = get_con_info_from_addrs(tcpls, src, dest, src6, dest6, &coninfo);
  if (ret) {

    coninfo->socket = 0;
    coninfo->state = CLOSED;
    coninfo->this_transportid = tcpls->next_transport_id++;
    coninfo->buffrag = malloc(sizeof(ptls_buffer_t));
    memset(coninfo->buffrag, 0, sizeof(ptls_buffer_t));

    if (afinet == AF_INET) {
      coninfo->src = src;
      coninfo->dest = dest;
      coninfo->src6 = NULL;
      coninfo->dest6 = NULL;
      if ((src && src->is_primary) && dest->is_primary)
        coninfo->is_primary = 1;
      else if (!src && dest->is_primary)
        coninfo->is_primary = 1;
    }
    else {
      coninfo->src6 = src6;
      coninfo->dest6 = dest6;
      coninfo->src = NULL;
      coninfo->dest = NULL;
      if ((src6 && src6->is_primary) && dest6->is_primary)
        coninfo->is_primary = 1;
      else if (!src6 && dest6->is_primary)
        coninfo->is_primary = 1;
    }
  }

  if (coninfo->state == CLOSED || coninfo->state == FAILED) {
    /** we can connect */
    if (!coninfo->socket) {
      if ((coninfo->socket = socket(afinet, SOCK_STREAM|SOCK_NONBLOCK, 0)) < 0) {
        return -1;
      }
    }
    /** try to connect */
    if (src || src6) {
      src ? bind(coninfo->socket, (struct sockaddr*) &src->addr,
          sizeof(src->addr)) : bind(coninfo->socket, (struct sockaddr *)
          &src6->addr, sizeof(src6->addr));
    }
    if (afinet == AF_INET) {
      if (connect(coninfo->socket, (struct sockaddr*) &dest->addr,
            sizeof(dest->addr)) < 0 && errno != EINPROGRESS) {
        connection_close(tcpls, coninfo);
        return -1;
      }
    }
    else {
      if (connect(coninfo->socket, (struct sockaddr*) &dest6->addr,
            sizeof(dest6->addr)) < 0 && errno != EINPROGRESS) {
        coninfo->state =  CLOSED;
        close(coninfo->socket);
        return -1;
      }
    }
    coninfo->state = CONNECTING;
    *nfds = *nfds + 1;
  }
  else if (coninfo->state == CONNECTING) {
    *nfds = *nfds + 1;
  }
  if (ret) {
    list_add(tcpls->connect_infos, coninfo);
  }
  return 0;
}

/**
 * Note: con should point to the element in tcpls->connect_info
 * XXX refactor stream creation
 */

static tcpls_stream_t *stream_helper_new(tcpls_t *tcpls, connect_info_t *con) {
  tcpls_stream_t *stream = NULL;
  /*for (int i = 0; i < tcpls->streams->size; i++) {*/
  /*stream = list_get(tcpls->streams, i);*/
  /*[> we alreay have a stream attached with this con! <]*/
  /*if (!memcmp(stream->con, con, sizeof(*con)))*/
  /*return NULL;*/
  /*}*/
  stream = stream_new(tcpls->tls, tcpls->next_stream_id++, con, 1);
  /**
   * remember to send a stream attach event with this stream the first time we
   * use it
   * */
  stream->need_sending_attach_event = 1;
  list_add(tcpls->streams, stream);
  free(stream);
  return list_get(tcpls->streams, tcpls->streams->size-1);
}


/**
 * Send a message to the peer to:
 *    - initiate a new stream
 *    - close a new stream
 *    - send a acknowledgment
 */

static int stream_send_control_message(ptls_t *tls, streamid_t streamid,
    ptls_buffer_t *sendbuf, ptls_aead_context_t *aead, const void *input,
    tcpls_enum_t tcpls_message, uint32_t message_len) {
  return buffer_push_encrypted_records(tls, streamid, sendbuf,
      PTLS_CONTENT_TYPE_TCPLS_CONTROL, tcpls_message, input,
      message_len, aead);
}

static int  tcpls_init_context(ptls_t *ptls, const void *data, size_t datalen,
    tcpls_enum_t type, uint8_t setlocal, uint8_t settopeer) {
  tcpls_t *tcpls = ptls->tcpls;
  ptls->ctx->support_tcpls_options = 1;
  /** Picking up the right slot in the list, i.e;, the first unused should have
   * a len of 0
   * */
  tcpls_options_t *option = NULL;
  int found_one = 0;
  for (int i = 0; i < tcpls->tcpls_options->size; i++) {
    /** already set or Not yet set */
    option = list_get(tcpls->tcpls_options, i);
    if (option->type == type && option->data->base) {
      found_one = 1;
      break;
    }
  }
  /** let's create it and add it to the list */
  if (!found_one) {
    option = malloc(sizeof(tcpls_options_t));
    option->data = malloc(sizeof(ptls_iovec_t));
    memset(option->data, 0, sizeof(ptls_iovec_t));
    option->type = type;
    option->is_varlen = 0;
  }

  option->setlocal = setlocal;
  option->settopeer = settopeer;

  switch (type) {
    case USER_TIMEOUT:
      if (found_one) {
        free(option->data->base);
      }
      option->is_varlen = 0;
      *option->data = ptls_iovec_init(data, sizeof(uint16_t));
      option->type = USER_TIMEOUT;
      if (!found_one) {
        /** copy the option, free this one */
        list_add(tcpls->tcpls_options, option);
        free(option);
      }
      return 0;
    case MULTIHOMING_v4:
    case MULTIHOMING_v6:
      if (option->data->len) {
        free(option->data->base);
      }
      *option->data = ptls_iovec_init(data, datalen);
      option->type = type;
      if (!found_one) {
        /** copy the option, free this one */
        list_add(tcpls->tcpls_options, option);
        free(option);
      }
      return 0;
    case BPF_CC:
      if (option->data->len) {
        /** We already had one bpf cc, free it */
        free(option->data->base);
      }
      option->is_varlen = 1;
      *option->data = ptls_iovec_init(data, datalen);
      option->type = BPF_CC;
      if (!found_one) {
        /** copy the option, free this one */
        list_add(tcpls->tcpls_options, option);
        free(option);
      }
      return 0;
    default:
      break;
  }
  return -1;
}

/**
 * Handle TCPLS extension
 *
 * Note: the implementation currently does not handle malformed options (we
 * should check our parsing and send alert messages upon inapropriate data)
 */

int handle_tcpls_control(ptls_t *ptls, tcpls_enum_t type,
    const uint8_t *input, size_t inputlen) {
  if (!ptls->tcpls->tcpls_options_confirmed)
    return -1;
  /*assert(con);*/
  switch (type) {
    case CONNID:
      {
        assert(inputlen == CONNID_LEN); /*debug*/
        if (inputlen != CONNID_LEN)
          return PTLS_ALERT_ILLEGAL_PARAMETER;
        memcpy(ptls->tcpls->connid, input, inputlen);
        return 0;
      }
    case COOKIE:
      {
        assert(inputlen == COOKIE_LEN);
        uint8_t *cookie = (uint8_t*) input;
        list_add(ptls->tcpls->cookies, cookie);
        return 0;
      }
    case USER_TIMEOUT:
      {
        uint16_t *nval = malloc(inputlen);
        *nval = *(uint16_t *)input;
        int ret;
        /**nval = ntoh16(input);*/
        ret = tcpls_init_context(ptls, nval, 2, USER_TIMEOUT, 1, 0);
        if (ret)
          return -1; /** Should define an appropriate error code */

        connect_info_t *con = connection_get(ptls->tcpls, ptls->tcpls->transportid_rcv);
        if (!con)
          return PTLS_ERROR_CONN_NOT_FOUND;
        uint32_t val = 0;
        /*take the last 15 bits of nval */
        uint16_t mask = (1 << 15) - 1;
        val = *nval & mask;
        /* in seconds */
        if (1 == (*nval >> 15))
          val = 1000*val;
        setlocal_usertimeout(con->socket, val);
        return 0;
      }
      break;
    case MULTIHOMING_v4:
      {
        /** input should contain a list of v4 IP addresses */
        int ret = 0;
        struct sockaddr_in addr;
        bzero(&addr, sizeof(addr));
        addr.sin_family = AF_INET;
        addr.sin_port = htons(443); /** Not great; but it's fine for a POC; else we also need
                                      to reference the port somewhere */
        uint8_t nbr = *input;
        int offset = 0;
        while(nbr && !ret) {
          memcpy(&addr.sin_addr, input+1+offset, sizeof(struct in_addr));
          offset+=sizeof(struct in_addr);
          ret = tcpls_add_v4(ptls, &addr, 0, 0, 0);
          nbr--;
        }
        return 0;
      }
      break;
    case MULTIHOMING_v6:
      {
        /** input should contain a list of v6 IP addresses */
        int ret = 0;
        struct sockaddr_in6 addr;
        bzero(&addr, sizeof(addr));
        addr.sin6_family = AF_INET6;
        uint8_t nbr = *input;
        int offset = 0;
        while (nbr && !ret) {
          memcpy(&addr.sin6_addr, input+1+offset, sizeof(struct in6_addr));
          offset+=sizeof(struct in6_addr);
          ret = tcpls_add_v6(ptls, &addr, 0, 0, 0);
          nbr--;
        }
        return 0;
      }
      break;
    case TRANSPORT_NEW:
      {
        uint32_t peer_transportid = *(uint32_t*) input;
        uint32_t our_transportid = *(uint32_t*) &input[4];
        connect_info_t *con;
        for (int i = 0; i < ptls->tcpls->connect_infos->size; i++) {
          con = list_get(ptls->tcpls->connect_infos, i);
          if (con->this_transportid == our_transportid) {
            con->peer_transportid = peer_transportid;
            return 0;
          }
        }
        return PTLS_ERROR_CONN_NOT_FOUND;
      }
    case STREAM_CLOSE_ACK:
    case STREAM_CLOSE:
      {
        // TODO encoding with network order and decoding to host order
        streamid_t streamid = *(streamid_t *)input;
        tcpls_stream_t *stream = stream_get(ptls->tcpls, streamid);
        if (!stream) {
          /** What to do? this should not happen - Close the connection*/
          return PTLS_ERROR_STREAM_NOT_FOUND;
        }
        connect_info_t *con = connection_get(ptls->tcpls, stream->transportid);
        if (ptls->ctx->stream_event_cb)
          ptls->ctx->stream_event_cb(ptls->tcpls, STREAM_CLOSED, stream->streamid,
              con->this_transportid, ptls->ctx->cb_data);

        if (type == STREAM_CLOSE) {
          //XXX check whether it has been fully sent; or try to send again if
          //this is not the case
          stream_close_helper(ptls->tcpls, stream, STREAM_CLOSE_ACK, 1);
        }
        else if (ptls->ctx->connection_event_cb && type == STREAM_CLOSE_ACK) {
          /** if this is the last stream attached to this */
          // XXX it is possible that the STREAM_CLOSE_ACK has not been fully
          // sent?
          if (count_streams_from_transportid(ptls->tcpls, stream->transportid) == 1) {
            connection_close(ptls->tcpls, con);
          }
        }
        /**  If another stream is also writing to this socket, we may have data
         * that needs to fail a first decryption with the current stream */
        stream->marked_for_close = 1;
        ptls->tcpls->streams_marked_for_close = 1;
      }
      break;
    case STREAM_ATTACH:
      {
        streamid_t streamid = *(streamid_t *) input;
        uint32_t transportid = *(uint32_t*) &input[4];
        connect_info_t *con;
        int found = 0;
        for (int i = 0; i < ptls->tcpls->connect_infos->size && !found; i++) {
          con = list_get(ptls->tcpls->connect_infos, i);
          if (con->this_transportid == transportid && con->state == JOINED) {
            found = 1;
          }
        }
        if (!found) {
          fprintf(stdout, "STREAM_ATTACH to a connection not found. Streamid %u, transport id %d\n", streamid, transportid);
          return PTLS_ERROR_CONN_NOT_FOUND;
        }
        /** an absolute number that should not reduce at stream close */
        ptls->tcpls->nbr_of_peer_streams_attached++;
        tcpls_stream_t *stream = stream_new(ptls, streamid, con, 0);
        stream->stream_usable = 1;
        stream->need_sending_attach_event = 0;
        /*ptls->traffic_protection.dec.aead = stream->aead_dec;*/
        /** trigger callback */
        if (ptls->ctx->stream_event_cb) {
          ptls->ctx->stream_event_cb(ptls->tcpls, STREAM_OPENED, stream->streamid,
              con->this_transportid, ptls->ctx->cb_data);
        }
        if (!stream) {
          return PTLS_ERROR_STREAM_NOT_FOUND;
        }
        list_add(ptls->tcpls->streams, stream);
      }
      break;
    case DATA_ACK:
      {
        uint32_t streamid = *(uint32_t *) input;
        uint32_t seqnum = *(uint32_t *) &input[4];
        /** Pop the sending fifo list until seqnum */
        connect_info_t *con;
        tcpls_stream_t *stream = stream_get(ptls->tcpls, streamid);
        if (!stream)
          return PTLS_ERROR_STREAM_NOT_FOUND;
        con = connection_get(ptls->tcpls, stream->transportid);
        if (con->state == JOINED) {
          free_bytes_in_sending_buffer(ptls->tcpls, stream, seqnum);
        }
        break;
      }
    case FAILOVER:
      {
        uint32_t transportid = *(uint32_t*)input;
        uint32_t streamid = *(uint32_t *)&input[4];
        uint32_t stream_seq = *(uint32_t *)&input[8];
        connect_info_t *con = connection_get(ptls->tcpls, ptls->tcpls->transportid_rcv);
        /* find the con linked to peer_transportid and migrate all streams
         * from this con to con, and send a FAILOVER message */
        connect_info_t *con_failed;
        con_failed = connection_get(ptls->tcpls, transportid);
        if (!con_failed)
          return PTLS_ERROR_CONN_NOT_FOUND;
        /* Ensure the con is in FAILED state; and that transportid_to_failover
         * is correctly set */
        con_failed->state = FAILED;
        con_failed->transportid_to_failover = con->this_transportid;

        tcpls_stream_t *stream_failed = stream_get(ptls->tcpls, streamid);
        /* check whether received info makes sense */
        if (!stream_failed || stream_failed->orcon_transportid != transportid)
          return PTLS_ERROR_STREAM_NOT_FOUND;
        if (ptls->is_server) {
          stream_failed->stream_usable = 0;
          ptls->tcpls->failover_recovering = 1;
          ptls->tcpls->nbr_remaining_failover_end++;
          /** Upon receiving a FAILOVER, the server also send
           * a FAILOVER message in case some data are waiting within its
           * connection sending buffer of the previous con? */
          int found = 0;
          tcpls_stream_t *stream_to_use;
          for (int i = 0; i < ptls->tcpls->streams->size && !found; i++) {
            stream_to_use = list_get(ptls->tcpls->streams, i);
            /** Find a stream attached to this con */
            if (stream_to_use->transportid == con->this_transportid) {
              found = 1;
            }
          }
          if (!found) {
            ptls->tcpls->sendbuf->off = 0;
            ptls->tcpls->send_start = 0;
          }
          /* send a failover as well */
          uint8_t input[12];
          memcpy(input, &con_failed->peer_transportid, 4);
          memcpy(input+4, &streamid, 4);
          uint32_t seq = stream_failed->last_seq_poped+1;
          /* in case where no elemens were yet popped */
          if (seq == 1)
            seq--;
          memcpy(input+8, &seq, 4);
          if (found) {
            stream_send_control_message(ptls, stream_to_use->streamid,
                stream_to_use->sendbuf, stream_to_use->aead_enc, input, FAILOVER,
                12);
          }
          else {
            ptls->tcpls->sending_stream = NULL;
            stream_send_control_message(ptls, 0, ptls->tcpls->sendbuf,
                ptls->traffic_protection.enc.aead, input, FAILOVER, 12);
          }
          /* send the failover message right away */
          if (do_send(ptls->tcpls, NULL, con) <= 0) {
            //XXX
            fprintf(stderr, "Unimplemented\n");
          }
          /*to send the full sendbuf when housekeeping*/
          stream_failed->send_start = 0;
        }
        /*move stream_failed to  con */
        stream_failed->transportid = con->this_transportid;
        /*update the decryption seq value -- the next expected record for this
         * stream should be decrypted with that seq; and potentially, we already
         * see it! That should be handed properly when handling the decrypted
         * data*/
        /*fprintf(stderr, "Next record should be decrypted with seq %u\n", stream_seq);*/
        stream_failed->aead_dec->seq = (uint64_t) stream_seq;
      }
      break;
    case FAILOVER_END:
      {
        uint32_t this_transportid = *(uint32_t*)input;
        uint32_t streamid = *(uint32_t*) &input[4];
        ptls->tcpls->nbr_remaining_failover_end--;
        /** this stream origin con id becomes this con */
        connect_info_t *con = connection_get(ptls->tcpls, this_transportid);
        if (!con) 
          return PTLS_ERROR_CONN_NOT_FOUND;
        tcpls_stream_t *stream = stream_get(ptls->tcpls, streamid);
        if (!stream)
          return PTLS_ERROR_STREAM_NOT_FOUND;
        stream->orcon_transportid = this_transportid;
        stream->failover_end_received = 1;
        break;
      }
    case BPF_CC:
      {
        int ret;
        /** save the cc; will be freed at tcpls_free */
        uint8_t *bpf_prog = malloc(inputlen);
        memcpy(bpf_prog, input, inputlen);
        ret = tcpls_init_context(ptls, bpf_prog, inputlen, BPF_CC, 1, 0);
        if (ret)
          return -1;
        return setlocal_bpf_cc(ptls, bpf_prog, inputlen);
      }
      break;
    default:
      fprintf(stderr, "Unsuported option?");
      return -1;
  }
  return 0;
}

/**
 * Handle single tcpls data record
 */
int handle_tcpls_data_record(ptls_t *tls, struct st_ptls_record_t *rec)
{
  tcpls_t *tcpls = tls->tcpls;
<<<<<<< HEAD
  uint32_t mpseq = *(uint32_t *) &rec->fragment[rec->length-sizeof(uint32_t)];
  rec->length -= sizeof(mpseq);
  int ret = 0;
  tlog_transport_log(tls->tcpls, data_record_rx, mpseq, rec->length, rec->type, rec->type, rec->seq);
  if (tcpls->next_expected_mpseq == mpseq) {
    // then we push this fragment in the received buffer
    tcpls->next_expected_mpseq++;
    return 0;
=======
  uint32_t mpseq;
  if (tcpls->enable_multipath) {
    mpseq = *(uint32_t *) &rec->fragment[rec->length-sizeof(mpseq)];
    rec->length -= sizeof(mpseq);
  }
  connect_info_t *con = connection_get(tcpls, tcpls->transportid_rcv);
  tcpls_stream_t *stream = stream_get(tcpls, tcpls->streamid_rcv);
  if (tcpls->failover_recovering) {
    /**
     * We need to check whether we did not already receive this mpseq over the
     * lost connection -- i.e., the sender can send data we received but not yet
     * acked
     **/
    if (stream->aead_dec->seq-1 <= stream->last_seq_received) {
      // we already received this seq
      return 1;
    }
>>>>>>> 7b6626e3
  }
  int ret = 0;
  con->nbr_records_received++;
  con->nbr_bytes_received += rec->length;
  con->tot_data_bytes_received += rec->length;
  stream->last_seq_received = stream->aead_dec->seq-1;
  stream->nbr_records_since_last_ack++;
  stream->nbr_bytes_since_last_ack += rec->length;
  if (tcpls->enable_multipath) {
    if (tcpls->next_expected_mpseq == mpseq) {
      // then we push this fragment in the received buffer
      tcpls->next_expected_mpseq++;
      ret = 0;
    }
    else {
      // push the record to the reordering buffer, and add it to the priority
      // queue
      if (tcpls->rec_reordering->base == NULL) {
        ptls_buffer_init(tcpls->rec_reordering, "", 0);
      }
      uint32_t *mpseq_ptr = (uint32_t*) malloc(sizeof(uint32_t));
      *mpseq_ptr = mpseq;
      ptls_buffer_pushv(tcpls->rec_reordering, &rec->length,
          sizeof(rec->length));
      ptls_buffer_pushv(tcpls->rec_reordering, rec->fragment, rec->length);
      /** contains length + payload, point to the length*/
      uint32_t *buf_position_data = (uint32_t*) malloc(sizeof(uint32_t));
      *buf_position_data = tcpls->rec_reordering->off-rec->length-sizeof(rec->length);
      heap_insert(tcpls->priority_q, (void *)mpseq_ptr, (void*)buf_position_data);
      ret = 1;
    }
  }
  if (stream->stream_usable)
    send_ack_if_needed(tcpls, stream);
Exit:
  return ret;
}

/**
 * Handle single control record and varlen options with possibly many records
 *
 * varlen records must be sent over the same stream for appropriate buffering
 * //TODO make the buffering per-stream!
 */

int handle_tcpls_control_record(ptls_t *tls, struct st_ptls_record_t *rec)
{
  tcpls_t *tcpls = tls->tcpls;
  int ret = 0;
  tcpls_enum_t type;
  uint8_t *init_buf = NULL;
  /** Assumes a TCPLS option holds within 1 record ; else we need to buffer the
   * option to deliver it to handle_tcpls_cotrol 
   * */
  if (!tls->tcpls_buf) {
    if ((tls->tcpls_buf = malloc(sizeof(*tls->tcpls_buf))) == NULL) {
      ret = PTLS_ERROR_NO_MEMORY;
      goto Exit;
    }
    memset(tls->tcpls_buf, 0, sizeof(*tls->tcpls_buf));
  }

  type = *(uint32_t *) &rec->fragment[rec->length-sizeof(uint32_t)];
  rec->length -= sizeof(uint32_t);
  uint32_t mpseq = 0;
  tcpls_stream_t *stream = stream_get(tcpls, tcpls->streamid_rcv);
  if (tcpls->failover_recovering) {
    /* Check whether we did not already see this control message */
    if (stream->aead_dec->seq-1 <= stream->last_seq_received)
      return 0;
  }
  connect_info_t *con = NULL;
  if (stream) {
    // on the first stream_attach received by any peer, we don't have streams
    // yet
    con = connection_get(tcpls, stream->transportid);
  }
  /**
   * Check whether type is a variable len option. If this is the case, we may
   * need to buffer the content before passing it to its handler.
   **/
  if (is_varlen(type)){
    /**
     * This record should come first in the option's bytestream -- that allows
     * use to know how much data we need to buffer
     **/
    if (type == CONTROL_VARLEN_BEGIN) {
      uint32_t optsize = *(uint32_t *) rec->fragment;
      tls->tcpls->varlen_opt_size = optsize;
      if (optsize > PTLS_MAX_PLAINTEXT_RECORD_SIZE-sizeof(type)) {
        /** We need to buffer it */
        /** Check first if the buffer has been initialized */
        if (!tls->tcpls_buf->base) {
          if ((init_buf = malloc(VARSIZE_OPTION_MAX_CHUNK_SIZE)) == NULL) {
            ret = PTLS_ERROR_NO_MEMORY;
            goto Exit;
          }
          ptls_buffer_init(tls->tcpls_buf, init_buf, VARSIZE_OPTION_MAX_CHUNK_SIZE);
        }
        return ret;
      }
      return PTLS_ALERT_ILLEGAL_PARAMETER;
    }
    else {
      // XXX we need to properly test and complete this logic
      if (tcpls->enable_multipath) {
        mpseq = *(uint32_t *) &rec->fragment[rec->length-sizeof(uint32_t)];
        rec->length -= sizeof(mpseq);
        connect_info_t *con = connection_get(tcpls, tcpls->transportid_rcv);
        assert(con);
        //XXX we currently assuming varlen options are sent over only one path; hence
        //this is always true.
        if (tcpls->next_expected_mpseq == mpseq) {
          // then we push this fragment in the received buffer
          tcpls->next_expected_mpseq++;
        }
        else {
          /** prevent to get a data ack during a recovery phase */
          fprintf(stderr, "Unimplemented! we received a out of order control message of type %d\n", type);
          fprintf(stderr, "mpseq: %u, next_expected_mpseq: %u\n", mpseq, tcpls->next_expected_mpseq);
          return 0;
        }
      }
      //XXX TODO, add a verification of this invariant
      /** We should already have parsed a CONTROL_VARLEN_BEGIN record*/
      /** always reserve memory (won't if enough left) */
      if ((ret = ptls_buffer_reserve(tls->tcpls_buf, rec->length)) != 0)
        goto Exit;
      memcpy(tls->tcpls_buf->base+tls->tcpls_buf->off, rec->fragment, rec->length);
      tls->tcpls_buf->off += rec->length;
      if (ret)
        goto Exit;
      if (tls->tcpls_buf->off == tls->tcpls->varlen_opt_size) {
        /** We have all of it */
        ret = handle_tcpls_control(tls, type, tls->tcpls_buf->base, tls->tcpls_buf->off);
        ptls_buffer_dispose(tls->tcpls_buf);
      }
      con->nbr_records_received++;
      con->nbr_bytes_received += rec->length;
      stream->last_seq_received = stream->aead_dec->seq-1;
      stream->nbr_records_since_last_ack++;
      stream->nbr_bytes_since_last_ack++;
      return ret;
    }
  }
  if (con && stream) {
    con->nbr_records_received++;
    con->nbr_bytes_received += rec->length;
    stream->last_seq_received = stream->aead_dec->seq-1;
    stream->nbr_records_since_last_ack++;
    stream->nbr_bytes_since_last_ack++;
  }
  /** We assume that only Variable size options won't hold into 1 record */
  return handle_tcpls_control(tls, type, rec->fragment, rec->length);
Exit:
  ptls_buffer_dispose(tls->tcpls_buf);
  /*free(tls->tcpls_buf);*/
  return ret;
}

static int setlocal_usertimeout(int socket, uint32_t val) {
  if (setsockopt(socket, IPPROTO_TCP, TCP_USER_TIMEOUT, &val, sizeof(val)) == -1) {
    return -1;
  }
  return 0;
}


static int setlocal_bpf_cc(ptls_t *ptls, const uint8_t *prog, size_t proglen) {
  return 0;
}


/*=====================================utilities======================================*/

/**
 * Check whether everythin has been sent, and if we have not, send it if we
 * need to flush it.
 *
 * return 1 if it went well
 * return 0 upon any issue
 */

static int did_we_sent_everything(tcpls_t *tcpls, tcpls_stream_t *stream, int bytes_sent) {
  int *send_start;
  ptls_buffer_t *sendbuf;
  if (stream) {
    send_start = &stream->send_start;
    sendbuf = stream->sendbuf;
  }
  else {
    send_start = &tcpls->send_start;
    sendbuf = tcpls->sendbuf;
  }
  connect_info_t *con = tcpls->sending_con;

  if (sendbuf->off == *send_start + bytes_sent) {
    if (!tcpls->enable_failover) {
      sendbuf->off = 0;
      *send_start = 0;
    }
    else
      *send_start = sendbuf->off;
  }
  else if (bytes_sent+*send_start < sendbuf->off) {
    int sending = *send_start + bytes_sent;
    /* flush it */
    if (tcpls->failover_recovering) {
      // We need to flush if from our sending buffer
      int ret = 0;
      struct timeval timeout = {.tv_sec=2, .tv_usec=0};
      fd_set writefds;
      FD_ZERO(&writefds);
      FD_SET(con->socket, &writefds);
      while (sending != sendbuf->off && 
          (ret = select(con->socket+1, NULL, &writefds, NULL, &timeout)) > 0) {
        ret = send(con->socket, sendbuf->base+sending,
            sendbuf->off-sending, 0);
        if (ret > 0) {
          sending += ret;
        }
        else {
          fprintf(stderr, "Error while flushing\n");
          return 0;
        }
      }
      /* any select error?*/
      if (ret <= 0) {
        // we need to do something here :-)
        fprintf(stderr, "did_we_sent_everything(): flushing the message failed\n");
        return 0;
      }
      else {
        /* We erase the sent message from the sending buffer */
        sendbuf->off = *send_start;
      }
    }
    else {
      /* will be sent at the next send */
      *send_start = sending;
    }
  }
  return 1;
}

/**
 * Compute the tcpls header size depending on the type of message we have to
 */

int get_tcpls_header_size(tcpls_t *tcpls, uint8_t type,  tcpls_enum_t tcpls_message) {
  if (!tcpls)
    return 0;
  int header_size = 0;
  if (tcpls->enable_multipath){
    if (type == PTLS_CONTENT_TYPE_TCPLS_DATA || (type ==
          PTLS_CONTENT_TYPE_TCPLS_CONTROL && is_varlen(tcpls_message))) {
      header_size += 4; // add sequence number
    }
  }
  if (type == PTLS_CONTENT_TYPE_TCPLS_CONTROL) {
    header_size += 4; // contains the control type
    switch (tcpls_message) {
      default: break;
    }
  }
  return header_size;
}


int is_handshake_tcpls_message(tcpls_enum_t message) {
  switch (message) {
    case MPJOIN:
    case TRANSPORT_NEW:
    case CONNID:
    case COOKIE:
      return 1;
    default: return 0;
  }
}

/**
 * When encrypting bytes, if failover is activated, we need to check whether the
 * message we send apply for TCPLS reliability in case of network failure.
 *
 * That is, such messages are going to be acked.
 */
int is_failover_valid_message(uint8_t type, tcpls_enum_t message) {
  if (type == PTLS_CONTENT_TYPE_TCPLS_DATA)
    return 1;
  switch (message) {
    case NONE:
    case MULTIHOMING_v6:
    case MULTIHOMING_v4:
    case USER_TIMEOUT:
    case BPF_CC:
    case FAILOVER:
    case FAILOVER_END:
      return 1;
    default:
      return 0;
  }
}

/**
 *
 *
 */

static void tcpls_housekeeping(tcpls_t *tcpls) {
  /* check whether we have a stream to remove */
  if (tcpls->streams_marked_for_close) {
    tcpls_stream_t *stream;
    list_t *streams_to_remove = new_list(sizeof(streamid_t), tcpls->streams->size);
    for (int i = 0; i < tcpls->streams->size; i++) {
      stream = list_get(tcpls->streams, i);
      if (stream->marked_for_close)
        list_add(streams_to_remove, &stream->streamid);
    }
    for (int i = 0; i < streams_to_remove->size; i++) {
      stream = stream_get(tcpls, *(streamid_t *) list_get(streams_to_remove, i));
      stream_free(stream);
      assert(!list_remove(tcpls->streams, stream));
    }
    list_free(streams_to_remove);
    tcpls->streams_marked_for_close = 0;
  }

  /* If we had lost a connection and failover enabled */
  if (tcpls->enable_failover && tcpls->failover_recovering) {
    /** We find all lost connection, send their buffer into the new con and then
     * we need each stream that have moved to send a FAILOVER_END */
    connect_info_t *con, *con_to_failover;
    for (int i = 0; i < tcpls->connect_infos->size; i++) {
      con = list_get(tcpls->connect_infos, i);
      /* we have a con that failed. If we're a client, we already buffered every
       * FAILOVER messages in con_to_failover's sendbuf */
      if (con->state == FAILED) {
        con_to_failover = connection_get(tcpls, con->transportid_to_failover);
        /** find all streams attached to this con */
        tcpls_stream_t *stream_failed;
        for (int i = 0; i < tcpls->streams->size; i++) {
          stream_failed = list_get(tcpls->streams, i);
          if (!stream_failed->failover_end_sent && !stream_failed->stream_usable) {
            /* first, we send the unacked data */
            int ret;
            /*fprintf(stderr, "sent seq %u; our send_queue contains %d records, and our next enc seq is %lu\n",*/
                /*stream_failed->last_seq_poped+1, stream_failed->send_queue->size, stream_failed->aead_enc->seq);*/
            tcpls->sending_con = con_to_failover;
            tcpls->sending_stream = stream_failed;
            ret = send_unacked_data(tcpls, stream_failed, con_to_failover);
            if (ret < 0) {
              //analyze what to do
              fprintf(stderr, "Unimplemented so far; send_unacked_data failed\n");
              return;
            }
            /* if we have flushed the buffer, let's send FAILOVER_END */
            if (stream_failed->send_start == stream_failed->sendbuf->off) {
              char input[8];
              memcpy(input, &con_to_failover->peer_transportid, 4);
              memcpy(input+4, &stream_failed->streamid, 4);
              stream_send_control_message(tcpls->tls, stream_failed->streamid,
                  stream_failed->sendbuf, stream_failed->aead_enc, input, FAILOVER_END, 8);
              stream_failed->failover_end_sent = 1;
              stream_failed->stream_usable = 1;
              /*trigger a stream event STREAM_NETWORK_RECOVERED*/
              if (tcpls->tls->ctx->stream_event_cb) {
                tcpls->tls->ctx->stream_event_cb(tcpls, STREAM_NETWORK_RECOVERED,
                    stream_failed->streamid, con_to_failover->this_transportid,
                    tcpls->tls->ctx->cb_data);
              }
              /**
               * send the FAILOVER_END message with the now recovered
               * stream_failed stream
               **/
              ret = do_send(tcpls, stream_failed, con_to_failover);
              if (ret < 0) {
                //XXX analyze what to do;
                fprintf(stderr, "Unimplemented so far; sending the failover_end message failed\n");
                return;
              }
              if (!did_we_sent_everything(tcpls, stream_failed, ret)) {
                fprintf(stderr, "Failed to flush unacked data\n");
                return;
              }
              stream_failed->stream_usable = 1;

            }
            else {
              /** XXX CALLBACK con WANTS TO WRITE*/
              fprintf(stderr,"Unimplemented callback: socket %d has data to write!\n", con->socket);
              /**returns*/
            }
          }
        }
        /** Do we me miss fully sending a FAILOVER_END? */
        int do_we_miss_a_failover_end = 0;
        tcpls_stream_t *stream;
        for (int i = 0; i < tcpls->streams->size; i++) {
          stream = list_get(tcpls->streams, i);
          if (stream->orcon_transportid == con->this_transportid && !stream->failover_end_sent)
            do_we_miss_a_failover_end++;
        }
        if (!do_we_miss_a_failover_end) {
          /*reinit failover_end_sent*/
          for (int i = 0; i < tcpls->streams->size; i++) {
            stream = list_get(tcpls->streams, i);
            if (stream->failover_end_sent)
              stream->failover_end_sent = 0;
          }
          if (tcpls->tls->ctx->connection_event_cb)
            tcpls->tls->ctx->connection_event_cb(tcpls, CONN_CLOSED, con->socket, con->this_transportid,
                tcpls->tls->ctx->cb_data);
          con->socket = 0;
          con->state = CLOSED;
          tcpls->failover_recovering = 0;
        }
      }
    }
  }
}
static void shift_buffer(ptls_buffer_t *buf, size_t delta) {
  if (delta != 0) {
    assert(delta <= buf->off);
    if (delta != buf->off)
      memmove(buf->base, buf->base + delta, buf->off - delta);
    buf->off -= delta;
  }
}


/**
 * Compute the time difference between t_current and t_init
 */
static struct timeval timediff(struct timeval *t_current, struct timeval *t_init) {
  struct timeval diff;
  diff.tv_sec = t_current->tv_sec - t_init->tv_sec;
  diff.tv_usec = t_current->tv_usec - t_init->tv_usec;

  if (diff.tv_usec < 0) {
    diff.tv_usec += 1000000;
    diff.tv_sec--;
  }
  return diff;
}

/**
 * Decides whether an ack is needed, depending on :
 * - failover enabling status
 * - the number of records we recently received
 * - the number of bytes we recently received
 * - the number of round trip exchanges (todo)
 * - (some timeout fired?) (todo)
 */
static int is_ack_needed(tcpls_t *tcpls, tcpls_stream_t *stream) {
  if (!tcpls->enable_failover)
    return 0;
  if (stream->nbr_records_since_last_ack > SENDING_ACKS_RECORDS_WINDOW) {
    return 1;
  }
  else if (stream->nbr_bytes_since_last_ack > SENDING_ACKS_BYTES_WINDOW) {
    return 1;
  }
  return 0;
}

static int send_ack_if_needed__do(tcpls_t *tcpls, tcpls_stream_t *stream) {
  if (!stream)
    return -1;
  connect_info_t *con = connection_get(tcpls, stream->transportid);
  uint8_t input[4+4];
  memcpy(input, &stream->streamid, 4);
  memcpy(&input[4], &stream->last_seq_received, 4);
  tcpls->sending_stream = stream;
  stream_send_control_message(tcpls->tls, stream->streamid, stream->sendbuf, stream->aead_enc, input, DATA_ACK, 8);
  int ret;
  ret = do_send(tcpls, stream, con);
  /** did we sent everything? =) */
  if (!tcpls->failover_recovering && !did_we_sent_everything(tcpls, stream, ret))
    return -1;
  stream->nbr_records_since_last_ack = 0;
  stream->nbr_bytes_since_last_ack = 0;
  return 0;
}

static int send_ack_if_needed(tcpls_t *tcpls, tcpls_stream_t *stream) {
  if (!tcpls->enable_failover)
    return 0;
  connect_info_t *con;
  if (!stream) {
    for (int i = 0; i < tcpls->streams->size; i++) {
      stream = list_get(tcpls->streams, i);
      con = connection_get(tcpls, stream->transportid);
      if (con->state == JOINED && !tcpls->failover_recovering &&
          stream->stream_usable && is_ack_needed(tcpls, stream)) {
        if (send_ack_if_needed__do(tcpls, stream))
          return -1;
      }
    }
  }
  else {
    con = connection_get(tcpls, stream->transportid);
    if (con->state != JOINED) {
      fprintf(stderr, "Trying to send a ack on a con with state %d?", con->state);
      return -1;
    }
    if (con->state == JOINED && !tcpls->failover_recovering &&
        stream->stream_usable && is_ack_needed(tcpls, stream))
      return send_ack_if_needed__do(tcpls, stream);
  }
  return 0;
}

/**
 * housekeeping of the con sendbuf when we receive acknowledgments. We simply
 * free the bytes that have been acked
 * We also update last_seq_poped for the given stream bytes that have been
 * freed.
 */

static void free_bytes_in_sending_buffer(tcpls_t *tcpls, tcpls_stream_t *stream, uint32_t seqnum) {
  size_t totlength = 0;
  uint32_t stream_seq, reclen;
  while (stream->send_queue->size > 0 && tcpls_record_queue_seq(stream->send_queue) < seqnum) {
    tcpls_record_queue_pop(stream->send_queue, &stream_seq, &reclen);
    /** update stream last poped seq number */
    stream->last_seq_poped = stream_seq;
    totlength += reclen;
  }
  shift_buffer(stream->sendbuf, totlength);
  stream->send_start -= totlength;
}

static void compute_client_rtt(connect_info_t *con, struct timeval *timeout,
    struct timeval *t_initial, struct timeval *t_previous) {

  struct timeval t_current;
  gettimeofday(&t_current, NULL);

  time_t new_val =
    timeout->tv_sec*(uint64_t)1000000+timeout->tv_usec
    - (t_current.tv_sec*(uint64_t)1000000+t_current.tv_usec
        - t_previous->tv_sec*(uint64_t)1000000-t_previous->tv_usec);

  memcpy(t_previous, &t_current, sizeof(*t_previous));

  time_t sec = new_val / 1000000;
  timeout->tv_sec = sec;
  timeout->tv_usec = (suseconds_t) (new_val - timeout->tv_sec*(uint64_t)1000000);

  con->connect_time = timediff(&t_current, t_initial);
  con->state = CONNECTED;
}

static int check_con_has_connected(tcpls_t *tcpls, connect_info_t *con, int *result) {
  socklen_t reslen = sizeof(*result);
  if (getsockopt(con->socket, SOL_SOCKET, SO_ERROR, result, &reslen) < 0) {
    return -1;
  }
  if (*result != 0) {
    fprintf(stderr, "Connection failed: %s\n", strerror(*result));
    return -1;
  }
  if (*result == 0) {
    if (tcpls->tls->ctx->connection_event_cb) {
      tcpls->tls->ctx->connection_event_cb(tcpls, CONN_OPENED, con->socket,
          con->this_transportid, tcpls->tls->ctx->cb_data);
    }
  }
  return 0;
}

/**
 * Compute the value IV to use for the next stream.
 *
 * It allows the counter to start at 0 using the same key for all streams, and
 * MIN_LOWIV_STREAM_INCREASE prevent the AES counter to have a chance to overlap
 * between calls.
 *
 * TODO debug
 **/

static void stream_derive_new_aead_iv(ptls_t *tls, uint8_t *iv, int iv_size,
    streamid_t streamid, int is_ours) {
  return;
  int mult;
  /** server next_stream_id starts at 2**31 */
  if (tls->is_server && is_ours) {
    mult = streamid-2147483648-1;
  }
  else {
    mult = streamid-1;
  }
  /** TLS 1.3 supports ciphers with two different IV size so far */
  if (iv_size == 12) {
    uint32_t low_iv = (uint32_t) iv[8];
    /** if over uin32 MAX; it should properly wrap arround */
    printf("low iv: %u; mult: %d\n", low_iv, mult);
    low_iv += mult * MIN_LOWIV_STREAM_INCREASE;
    printf("low iv: %u; mult: %d\n", low_iv, mult);
    /*if (tls->is_server) {*/
    /*[>set the leftmost bit to 1<]*/
    /*low_iv |= (1 << 31);*/
    /*}*/
    /*else {*/
    /* client initiated streams would have the left most bit of the low_iv
     * part always to 0 */
    /*low_iv |= (0 << 31);*/
    /*}*/
    memcpy(&iv[8], &low_iv, 4);
  }
  /** 16 bytes IV */
  else if (iv_size == 16) {
    uint64_t low_iv = (uint64_t) iv[8];
    low_iv += mult * MIN_LOWIV_STREAM_INCREASE;
    if (tls->is_server)
      low_iv |= (1UL << 63);
    else
      low_iv |= (0UL << 63);
    memcpy(&iv[8], &low_iv, 8);
  }
  else {
    /** TODO; change the return type; and return -1 here */
    printf("THAT MUST NOT HAPPEN :) \n");
  }
}

/**
 * Derive new aead context for the new stream; i.e., currently use a tweak on
 * the IV but the same key
 *
 * Using a different salt to derive another secret and then derive new keys/IVs
 * is another possible solution
 *
 * Note: less keys => better security
 *
 */

// TODO FIXBUG IV derivation
static int new_stream_derive_aead_context(ptls_t *tls, tcpls_stream_t *stream, int is_ours) {

  struct st_ptls_traffic_protection_t *ctx_enc = &tls->traffic_protection.enc;
  struct st_ptls_traffic_protection_t *ctx_dec = &tls->traffic_protection.dec;
  stream->aead_enc = ptls_aead_new(tls->cipher_suite->aead,
      tls->cipher_suite->hash, 1, ctx_enc->secret,
      tls->ctx->hkdf_label_prefix__obsolete);
  if (!stream->aead_enc)
    return PTLS_ERROR_NO_MEMORY;
  /** now change the lower half bits of the IV to avoid collisions */
  stream_derive_new_aead_iv(tls, stream->aead_enc->static_iv,
      tls->cipher_suite->aead->iv_size, stream->streamid, is_ours);
  stream->aead_dec = ptls_aead_new(tls->cipher_suite->aead,
      tls->cipher_suite->hash, 0, ctx_dec->secret,
      tls->ctx->hkdf_label_prefix__obsolete);
  if (stream->aead_dec)
    return PTLS_ERROR_NO_MEMORY;
  stream_derive_new_aead_iv(tls, stream->aead_dec->static_iv,
      tls->cipher_suite->aead->iv_size, stream->streamid, is_ours);
  return 0;
}

/**
 * Create a new stream and attach it to a local addr.
 * if addr is set, addr6 must be NULL;
 * if addr6 is set, addr must be NULL;
 * 
 * is_ours tells whether this stream has been initiated by us (is_our = 1), or
 * initiated by the peer (STREAM_ATTACH event, is_ours = 0)
 */

static tcpls_stream_t *stream_new(ptls_t *tls, streamid_t streamid,
    connect_info_t *con, int is_ours) {
  tcpls_stream_t *stream = malloc(sizeof(*stream));
  memset(stream, 0, sizeof(tcpls_stream_t));
  stream->streamid = streamid;

  stream->transportid = con->this_transportid;
  stream->stream_usable = 0;
  stream->orcon_transportid = con->this_transportid;
  stream->sendbuf = malloc(sizeof(ptls_buffer_t));
  ptls_buffer_init(stream->sendbuf, "", 0);
  if (tls->tcpls->enable_failover)
    stream->send_queue = tcpls_record_queue_new(2000);
  if (ptls_handshake_is_complete(tls)) {
    /** Now derive a correct aead context for this stream */
    new_stream_derive_aead_context(tls, stream, is_ours);
    stream->aead_initialized = 1;
    stream->stream_usable = 1;
  }
  else {
    stream->aead_enc = NULL;
    stream->aead_dec = NULL;
    stream->aead_initialized = 0;
  }
  return stream;
}

static int count_streams_from_transportid(tcpls_t *tcpls, int transportid) {
  tcpls_stream_t *stream;
  int count = 0;
  for (int i = 0; i < tcpls->streams->size; i++) {
    stream = list_get(tcpls->streams, i);
    if (transportid == stream->transportid)
      count++;
  }
  return count;
}

/**
 * TODO: improve by adding an offset to stream id and get streams in O(1)
 */

tcpls_stream_t *stream_get(tcpls_t *tcpls, streamid_t streamid) {
  if (!tcpls->streams)
    return NULL;
  tcpls_stream_t *stream;
  for (int i = 0; i < tcpls->streams->size; i++) {
    stream = list_get(tcpls->streams, i);
    if (stream->streamid == streamid)
      return stream;
  }
  return NULL;
}

connect_info_t* connection_get(tcpls_t *tcpls, uint32_t transportid) {
  if (transportid < tcpls->connect_infos->size)
    return list_get(tcpls->connect_infos, transportid);
  return NULL;
}

static void stream_free(tcpls_stream_t *stream) {
  if (!stream)
    return;
  ptls_buffer_dispose(stream->sendbuf);
  // XXX make a tcpls_record_free function in container.c
  if (stream->send_queue)
    tcpls_record_fifo_free(stream->send_queue);
  /*ptls_aead_free(stream->aead_enc);*/
  /*ptls_aead_free(stream->aead_dec);*/
}

/**
 * Get the fastest CONNECTED con
 */

static connect_info_t *get_best_con(tcpls_t *tcpls) {
  connect_info_t *con;
  connect_info_t *con_fastest = list_get(tcpls->connect_infos, 0);
  for (int i = 1; i < tcpls->connect_infos->size; i++) {
    con = list_get(tcpls->connect_infos, i);
    if (con->state == CONNECTED && (cmp_times(&con_fastest->connect_time,
            &con->connect_time) < 0 || con_fastest->state != CONNECTED))
      con_fastest = con;
  }
  return con_fastest;
}

static connect_info_t *get_con_info_from_socket(tcpls_t *tcpls, int socket) {
  connect_info_t *con;
  for (int i = 0; i < tcpls->connect_infos->size; i++) {
    con = list_get(tcpls->connect_infos, i);
    if (con->socket == socket)
      return con;
  }
  return NULL;
}

/**
 * look over the connect_info list and set coninfo to the right connect_info
 7 */
static int get_con_info_from_addrs(tcpls_t *tcpls, tcpls_v4_addr_t *src,
    tcpls_v4_addr_t *dest, tcpls_v6_addr_t *src6, tcpls_v6_addr_t *dest6,
    connect_info_t **coninfo)
{
  connect_info_t *con;
  for (int i = 0; i < tcpls->connect_infos->size; i++) {
    con = list_get(tcpls->connect_infos, i);
    if (dest && con->dest) {
      if (src && !memcmp(src, con->src, sizeof(*src)) && !memcmp(dest,
            con->dest, sizeof(*dest))) {
        *coninfo = con;
        return 0;
      }
      else if (!src && !memcmp(dest, con->dest, sizeof(*dest))) {
        *coninfo = con;
        return 0;
      }
    }
    else if (dest6 && con->dest6) {
      if (src6 && !memcmp(src6, con->src6, sizeof(*src6)) && !memcmp(dest6,
            con->dest6, sizeof(*dest6))) {
        *coninfo = con;
        return 0;
      }
      else if (!src6  && !memcmp(dest6, con->dest6, sizeof(*dest6))) {
        *coninfo = con;
        return 0;
      }
    }
  }
  return -1;
}

static connect_info_t * get_primary_con_info(tcpls_t *tcpls) {
  connect_info_t *con;
  for (int i = 0; i < tcpls->connect_infos->size; i++) {
    con = list_get(tcpls->connect_infos, i);
    if (con->is_primary)
      return con;
  }
  return NULL;
}

/**
 * ret < 0 : t1 < t2
 * ret == 0: t1 == t2
 * ret > 0 : t1 > t2
 */
static int cmp_times(struct timeval *t1, struct timeval *t2) {
  int64_t val = t1->tv_sec*1000000 + t1->tv_usec - t2->tv_sec*1000000-t2->tv_usec;
  if (val < 0)
    return -1;
  else if (val == 0)
    return 0;
  else
    return 1;
}

/**
 * If a a primary address has not been set by the application, set the
 * address for which we connected the fastest as primary
 */

static void _set_primary(tcpls_t *tcpls) {
  int has_primary = 0;
  connect_info_t *con, *primary_con;
  primary_con = list_get(tcpls->connect_infos, 0);
  assert(primary_con);
  for (int i = 0; i < tcpls->connect_infos->size; i++) {
    con = list_get(tcpls->connect_infos, i);
    if (con->is_primary) {
      has_primary = 1;
      break;
    }
    if (cmp_times(&primary_con->connect_time, &con->connect_time) > 0)
      primary_con = con;
  }
  if (has_primary) {
    tcpls->socket_primary = primary_con->socket;
    return;
  }
  primary_con->is_primary = 1;
  tcpls->socket_primary = primary_con->socket;
  /* set the primary bit to the addresses */
  if (primary_con->src)
    primary_con->src->is_primary = 1;
  if (primary_con->src6)
    primary_con->src6->is_primary = 1;
  if (primary_con->dest)
    primary_con->dest->is_primary = 1;
  if (primary_con->dest6)
    primary_con->dest6->is_primary = 1;
}

int is_varlen(tcpls_enum_t type) {
  switch(type) {
    case CONTROL_VARLEN_BEGIN:
    case BPF_CC:
      return 1;
    default:
      return 0;
  }
}

void ptls_tcpls_options_free(tcpls_t *tcpls) {
  if (!tcpls)
    return;
  tcpls_options_t *option = NULL;
  for (int i = 0; i < tcpls->tcpls_options->size; i++) {
    option = list_get(tcpls->tcpls_options, i);
    if (option->data->base) {
      free(option->data->base);
    }
    free(option->data);
  }
  list_free(tcpls->tcpls_options);
  tcpls->tcpls_options = NULL;
}

static void free_heap_key_value(void *key, void *val) {
  free(key);
  free(val);
}

static void connection_fail(tcpls_t *tcpls, connect_info_t *con) {
  con->state = FAILED;
  if (tcpls->tls->ctx->connection_event_cb)
    tcpls->tls->ctx->connection_event_cb(tcpls, CONN_FAILED, con->socket, con->this_transportid,
        tcpls->tls->ctx->cb_data);
  tcpls->nbr_tcp_streams--;
  con->buffrag->off = 0;
  tcpls->buffrag->off = 0;
}

static void connection_close(tcpls_t *tcpls, connect_info_t *con) {
  con->state = CLOSED;
  close(con->socket);
  if (tcpls->tls->ctx->connection_event_cb)
    tcpls->tls->ctx->connection_event_cb(tcpls, CONN_CLOSED, con->socket, con->this_transportid,
        tcpls->tls->ctx->cb_data);
  con->socket = 0;
  tcpls->nbr_tcp_streams--;
  con->buffrag->off = 0;
  tcpls->buffrag->off = 0;
}

void tcpls_free(tcpls_t *tcpls) {
  if (!tcpls)
    return;
<<<<<<< HEAD
#ifdef TCPLS_ENABLE_LOGGING
  tlog_close_log(tcpls);
#endif
  ptls_buffer_dispose(tcpls->recvbuf);
=======
>>>>>>> 7b6626e3
  ptls_buffer_dispose(tcpls->sendbuf);
  ptls_buffer_dispose(tcpls->recvbuf);
  ptls_buffer_dispose(tcpls->rec_reordering);
  free(tcpls->sendbuf);
  free(tcpls->recvbuf);
  free(tcpls->rec_reordering);
  heap_foreach(tcpls->priority_q, &free_heap_key_value);
  heap_destroy(tcpls->priority_q);
  free(tcpls->priority_q);
  tcpls_stream_t *stream;
  for (int i = 0; i < tcpls->streams->size; i++) {
    stream = list_get(tcpls->streams, i);
    stream_free(stream);
  }
  list_free(tcpls->streams);
  list_free(tcpls->connect_infos);
  list_free(tcpls->cookies);
  ptls_tcpls_options_free(tcpls);
#define FREE_ADDR_LLIST(current, next) do {              \
  if (!next) {                                           \
    free(current);                                       \
  }                                                      \
  else {                                                 \
    while (next) {                                       \
      free(current);                                     \
      current = next;                                    \
      next = next->next;                                 \
    }                                                    \
  }                                                      \
} while(0);
  if (tcpls->v4_addr_llist) {
    tcpls_v4_addr_t *current = tcpls->v4_addr_llist;
    tcpls_v4_addr_t *next = current->next;
    FREE_ADDR_LLIST(current, next);
  }
if (tcpls->v6_addr_llist) {
  tcpls_v6_addr_t *current = tcpls->v6_addr_llist;
  tcpls_v6_addr_t *next = current->next;
  FREE_ADDR_LLIST(current, next);
}
if (tcpls->ours_v4_addr_llist) {
  tcpls_v4_addr_t *current = tcpls->ours_v4_addr_llist;
  tcpls_v4_addr_t *next = tcpls->ours_v4_addr_llist->next;
  FREE_ADDR_LLIST(current, next);
}
if (tcpls->ours_v6_addr_llist) {
  tcpls_v6_addr_t *current = tcpls->ours_v6_addr_llist;
  tcpls_v6_addr_t *next = tcpls->ours_v6_addr_llist->next;
  FREE_ADDR_LLIST(current, next);
}
#undef FREE_ADDR_LLIST
<<<<<<< HEAD
  ptls_free(tcpls->tls);
  free(tcpls);
}

#ifdef TCPLS_ENABLE_LOGGING
static char *tlog_gettime(char *time_str);

static char *tlog_gettime(char *time_str){
  time_t current_time = time(NULL);
  int i;
  char *current_time_str = ctime(&current_time);
  for(i = 0; i < strlen(current_time_str)-1; i++)
    time_str[i] =((*(current_time_str+i)==' ') || (*(current_time_str+i)==':') )?'_':*(current_time_str+i);
  time_str[i] = '\0';
  return time_str;
}

static int tlog_open_log_file(const char *vantagepoint){
  char *path = malloc(43*sizeof(char));
  char *date =  malloc(31*sizeof(char));
  date = tlog_gettime(date);
  *(date+31) = '\0';
  snprintf(path, 43, "/tmp/%s%s%s", date, vantagepoint, ".qlog");
  int fd = open(path, O_CREAT | O_WRONLY ,
                   S_IRUSR | S_IWUSR | S_IRGRP | S_IWGRP | S_IROTH);
  if(fd < 0){
    fprintf(stderr, "opening file (%d) (%d) (%s)", fd, errno, path);
  }
  return fd;
}

static size_t tlog_init_log(tcpls_t *tcpls){
  int fd;
  char * vantage_point = tcpls->tls->is_server?"server":"client";
  fd = tlog_open_log_file(vantage_point);
  tcpls->log_file = fd;  
  size_t writen_bytes = 0;
  writen_bytes = dprintf(tcpls->log_file, "{\n"
                    "  \"qlog_version\": \"draft-01\",\n"
                    "  \"title\": \"first tlog file\",\n"
                    "  \"description\": \"Description for this group of traces (long)\",\n"
                    "  \"summary\": {\n"
                    "  },\n"
                    "  \"traces\": [\n"
                    "   {\n"
                    "     \"vantage_point\":{\"type\":\" %s \" },\n"
                    "     \"configuration \" : {\"time_units\" : \"us\"},\n"
                    "     \"common_fields\" : { \n"
                    "        \"group_id\": \"%d\",\n"
                    "        \"protocol_type\": \"TCPLS\" \n"
                    "     },\n"
                    "     \"events_fields\" : [\"delta_time\", \"category\", \"event\", \"trigger\", \"data\"],\n"
                    "     \"events\":[", tcpls->tls->is_server?"server":"client", *tcpls->connid);
  return writen_bytes;
}

static int tlog_close_log(tcpls_t *tcpls){
  size_t writen_bytes = 0;
  writen_bytes = dprintf(tcpls->log_file, "]}]}");
  close(tcpls->log_file);
  return writen_bytes;
}

int tlog_transport_log(tcpls_t *tcpls, const tlog_record_evt evt, uint32_t mpseq,
  size_t record_size, uint8_t type, uint8_t ttype, uint32_t seq){
  static int start = 0;
  static const char * const evt_str[] = {
    [data_record_tx] = "data_record_sent",
    [data_record_rx] = "data_record_received",
    [control_record_tx] = "control_record_sent",
    [control_record_rx] = "control_record_received"
  };
  start ? dprintf(tcpls->log_file,
            ",\"transport\",\"%s\",{\"record_type\":\"%u\",\"header\":{"
            "\"record_size\":\"%lu\", \"record_mpath_seq\" : \"%u\" , \"record_true_type\": \"%u\", \"record_seq\" : \"%u\" ",
            evt_str[evt], type, record_size, mpseq, ttype,seq) : dprintf(tcpls->log_file,
            "\"transport\",\"%s\",{\"record_type\":\"%u\",\"header\":{"
            "\"record_size\":\"%lu\", \"record_mpath_seq\" : \"%u\" , \"record_true_type\": \"%u\", \"record_seq\" : \"%u\" ",
            evt_str[evt], type, record_size, mpseq, ttype,seq);
  dprintf(tcpls->log_file, "}") ;
  start = 1;
  return 0;
}
#endif
=======
ptls_free(tcpls->tls);
free(tcpls);
}
>>>>>>> 7b6626e3
<|MERGE_RESOLUTION|>--- conflicted
+++ resolved
@@ -56,11 +56,7 @@
 #include <sys/socket.h>
 #include <sys/types.h>
 #include <sys/time.h>
-<<<<<<< HEAD
-#include <time.h>
-=======
 #include <netinet/tcp.h>
->>>>>>> 7b6626e3
 #include <unistd.h>
 #include <fcntl.h>
 #include "picotypes.h"
@@ -104,15 +100,7 @@
 static int send_ack_if_needed(tcpls_t *tcpls, tcpls_stream_t *stream);
 static void free_bytes_in_sending_buffer(tcpls_t *tcpls, tcpls_stream_t *stream, uint32_t seqnum);
 static void connection_close(tcpls_t *tcpls, connect_info_t *con);
-<<<<<<< HEAD
-#ifdef TCPLS_ENABLE_LOGGING
-static char *tlog_gettime(char *time_str);
-static int tlog_open_log_file(const char *vantagepoint);
-static size_t tlog_init_log(tcpls_t *tcpls);
-static int tlog_close_log(tcpls_t *tcpls);
-#endif
-
-=======
+
 static void connection_fail(tcpls_t *tcpls, connect_info_t *con);
 static int did_we_sent_everything(tcpls_t *tcpls, tcpls_stream_t *stream, int bytes_sent);
 static void tcpls_housekeeping(tcpls_t *tcpls);
@@ -121,7 +109,7 @@
 static int do_send(tcpls_t *tcpls, tcpls_stream_t *stream, connect_info_t *con);
 static int initiate_recovering(tcpls_t *tcpls, connect_info_t *con);
 static int try_decrypt_with_multistreams(tcpls_t *tcpls, const void *input, ptls_buffer_t *decryptbuf,  size_t *input_off, size_t input_size);
->>>>>>> 7b6626e3
+
 /**
 * Create a new TCPLS object
 */
@@ -2368,16 +2356,6 @@
 int handle_tcpls_data_record(ptls_t *tls, struct st_ptls_record_t *rec)
 {
   tcpls_t *tcpls = tls->tcpls;
-<<<<<<< HEAD
-  uint32_t mpseq = *(uint32_t *) &rec->fragment[rec->length-sizeof(uint32_t)];
-  rec->length -= sizeof(mpseq);
-  int ret = 0;
-  tlog_transport_log(tls->tcpls, data_record_rx, mpseq, rec->length, rec->type, rec->type, rec->seq);
-  if (tcpls->next_expected_mpseq == mpseq) {
-    // then we push this fragment in the received buffer
-    tcpls->next_expected_mpseq++;
-    return 0;
-=======
   uint32_t mpseq;
   if (tcpls->enable_multipath) {
     mpseq = *(uint32_t *) &rec->fragment[rec->length-sizeof(mpseq)];
@@ -2395,7 +2373,6 @@
       // we already received this seq
       return 1;
     }
->>>>>>> 7b6626e3
   }
   int ret = 0;
   con->nbr_records_received++;
@@ -3314,13 +3291,6 @@
 void tcpls_free(tcpls_t *tcpls) {
   if (!tcpls)
     return;
-<<<<<<< HEAD
-#ifdef TCPLS_ENABLE_LOGGING
-  tlog_close_log(tcpls);
-#endif
-  ptls_buffer_dispose(tcpls->recvbuf);
-=======
->>>>>>> 7b6626e3
   ptls_buffer_dispose(tcpls->sendbuf);
   ptls_buffer_dispose(tcpls->recvbuf);
   ptls_buffer_dispose(tcpls->rec_reordering);
@@ -3372,9 +3342,8 @@
   FREE_ADDR_LLIST(current, next);
 }
 #undef FREE_ADDR_LLIST
-<<<<<<< HEAD
-  ptls_free(tcpls->tls);
-  free(tcpls);
+ptls_free(tcpls->tls);
+free(tcpls);
 }
 
 #ifdef TCPLS_ENABLE_LOGGING
@@ -3456,9 +3425,4 @@
   start = 1;
   return 0;
 }
-#endif
-=======
-ptls_free(tcpls->tls);
-free(tcpls);
-}
->>>>>>> 7b6626e3
+#endif